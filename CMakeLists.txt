cmake_minimum_required(VERSION 3.12)

set(CMAKE_DISABLE_SOURCE_CHANGES ON)
set(CMAKE_DISABLE_IN_SOURCE_BUILD ON)

project(NetKet LANGUAGES C CXX)

list(APPEND CMAKE_MODULE_PATH ${CMAKE_CURRENT_SOURCE_DIR}/CMakeModules/)

include(CTest)
include(ExternalProject)

set(CMAKE_CXX_STANDARD 11)
set(CMAKE_CXX_STANDARD_REQUIRED ON)
set(CMAKE_CXX_EXTENSIONS OFF)

option(NETKET_BUILD_TESTING "Build unit tests." OFF)
option(NETKET_USE_OPENMP "Use OpenMP for multithreading" OFF)
option(NETKET_USE_SANITIZER "Build test suite with Clang sanitizer" OFF)
option(NETKET_USE_BLAS "Use system BLAS instead of Eigen's implementation" ON)
option(NETKET_USE_LAPACK "Use system LAPACK instead of Eigen's implementation" OFF)
<<<<<<< HEAD
option(NETKET_NATIVE "Use -march=native" OFF)

option(NETKET_USE_SLEEF "Use Sleef vector math library" ON)
=======
>>>>>>> ef3ff32b
set(NETKET_PYTHON_VERSION "" CACHE STRING "Python version to use for compiling modules")

if(NOT CMAKE_BUILD_TYPE)
  message(STATUS "[NetKet] CMAKE_BUILD_TYPE not specified, setting it to "
                 "Release. Use `-DCMAKE_BUILD_TYPE=...` to overwrite.")
  set(CMAKE_BUILD_TYPE Release)
endif()


#
# Dependencies
#
# json
################################################################################
ExternalProject_Add(
    json_project
    SOURCE_DIR "${CMAKE_BINARY_DIR}/External/json/include"
    URL "https://github.com/nlohmann/json/releases/download/v3.6.1/include.zip"
    URL_HASH MD5=0dc903888211db3a0f170304cd9f3a89
    CONFIGURE_COMMAND ""
    BUILD_COMMAND ""
    INSTALL_COMMAND ""
)
ExternalProject_Get_Property(json_project SOURCE_DIR)
add_library(nlohmann_json INTERFACE)
target_include_directories(nlohmann_json SYSTEM INTERFACE ${SOURCE_DIR})

# Sleef
################################################################################
if (NETKET_USE_SLEEF)
    ExternalProject_Add(
        sleef_project
        SOURCE_DIR "${CMAKE_BINARY_DIR}/External/sleef/"
        URL "https://github.com/shibatch/sleef/archive/3.4.0.tar.gz"
        URL_HASH MD5=fdf620e232a56affaca90c107b70539b
        CMAKE_GENERATOR "${CMAKE_GENERATOR}"
        CMAKE_ARGS -DCMAKE_C_COMPILER=${CMAKE_C_COMPILER} -DCMAKE_BUILD_TYPE=Release
        -DBUILD_SHARED_LIBS=OFF -DBUILD_DFT=OFF -DBUILD_GNUABI_LIBS=OFF
        -DBUILD_TESTS=OFF -DBUILD_QUAD=OFF -DSLEEF_SHOW_CONFIG=ON
        -DCMAKE_POSITION_INDEPENDENT_CODE=ON
        INSTALL_COMMAND ""
        # NOTE: This is kind of a hack since we're explicitly specifying
        # "sleef_project-prefix/...", but at least it works.
        BUILD_BYPRODUCTS "sleef_project-prefix/src/sleef_project-build/lib/libsleef.a"
    )
    add_library(Sleef INTERFACE)
    ExternalProject_Get_Property(sleef_project BINARY_DIR)
    target_include_directories(Sleef SYSTEM INTERFACE ${BINARY_DIR}/include)
    target_link_libraries(Sleef INTERFACE ${BINARY_DIR}/lib/libsleef.a)
endif()

# optional-lite
################################################################################
if (NOT EXISTS "${CMAKE_BINARY_DIR}/External/optional-lite/nonstd/optional.hpp")
    file(DOWNLOAD
        "https://github.com/martinmoene/optional-lite/releases/download/v3.2.0/optional.hpp"
        "External/optional-lite/nonstd/optional.hpp")
endif()
add_library(optional_lite INTERFACE)
target_include_directories(optional_lite
    INTERFACE "${CMAKE_BINARY_DIR}/External/optional-lite")


# span-lite
################################################################################
if (NOT EXISTS "${CMAKE_BINARY_DIR}/External/span-lite/nonstd/span.hpp")
    file(DOWNLOAD
        "https://github.com/martinmoene/span-lite/releases/download/v0.5.0/span.hpp"
        "External/span-lite/nonstd/span.hpp")
endif()
add_library(span_lite INTERFACE)
target_include_directories(span_lite
    INTERFACE "${CMAKE_BINARY_DIR}/External/span-lite")

# any
################################################################################
if (NOT EXISTS "${CMAKE_BINARY_DIR}/External/any/any.hpp")
    file(DOWNLOAD
        "https://raw.githubusercontent.com/thelink2012/any/master/any.hpp"
        "External/any/any.hpp")
endif()
add_library(linb_any INTERFACE)
target_include_directories(linb_any
    INTERFACE "${CMAKE_BINARY_DIR}/External/any")


# Eigen3
################################################################################
ExternalProject_Add(
    eigen_project
    SOURCE_DIR "${CMAKE_BINARY_DIR}/External/Eigen3"
    URL "https://github.com/eigenteam/eigen-git-mirror/archive/3.3.7.tar.gz"
    URL_HASH MD5=77a2c934eaf35943c43ee600a83b72df
    CONFIGURE_COMMAND ""
    BUILD_COMMAND ""
    INSTALL_COMMAND ""
)
ExternalProject_Get_Property(eigen_project SOURCE_DIR)
add_library(Eigen3 INTERFACE)
target_include_directories(Eigen3 SYSTEM INTERFACE ${SOURCE_DIR})


# pybind11
###############################################################################
ExternalProject_Add(
    pybind11_project
    SOURCE_DIR "${CMAKE_BINARY_DIR}/External/pybind11"
    URL "https://github.com/pybind/pybind11/archive/v2.3.0.tar.gz"
    URL_HASH MD5=e2120c5b0e3c20a93f2dfcdc55026ba8
    CONFIGURE_COMMAND ""
    BUILD_COMMAND ""
    INSTALL_COMMAND ""
)
if (NOT NETKET_PYTHON_VERSION)
    set(Python_ADDITIONAL_VERSIONS 3.7 3.6 3.5)
endif()
find_package(PythonLibsNew ${NETKET_PYTHON_VERSION} REQUIRED)

add_library(pybind11 INTERFACE)
ExternalProject_Get_Property(pybind11_project SOURCE_DIR)
target_include_directories(pybind11 SYSTEM INTERFACE ${SOURCE_DIR}/include)
target_include_directories(pybind11 SYSTEM INTERFACE ${PYTHON_INCLUDE_DIRS})

if(APPLE AND DEFINED ENV{CONDA_PREFIX})
      TARGET_LINK_LIBRARIES(pybind11 INTERFACE "-undefined dynamic_lookup")
      message(STATUS "Building in conda environment on MAC")
else()
      target_link_libraries(pybind11 INTERFACE ${PYTHON_LIBRARIES})
endif()

# Greatly reduces the code bloat
target_compile_options(pybind11 INTERFACE "-fvisibility=hidden")

# MPI
################################################################################
find_package(MPI REQUIRED)
if(MPI_C_VERSION_MAJOR LESS 3)
message( FATAL_ERROR "NetKet requires at least MPI 3." )
endif()

# OpenMP
################################################################################
if(NETKET_USE_OPENMP)
    find_package(OpenMP REQUIRED)
    if(NOT TARGET OpenMP::OpenMP_CXX)
        find_package(Threads REQUIRED)
        add_library(OpenMP::OpenMP_CXX IMPORTED INTERFACE)
        set_property(TARGET OpenMP::OpenMP_CXX
                     PROPERTY INTERFACE_COMPILE_OPTIONS ${OpenMP_CXX_FLAGS})
        # Only works if the same flag is passed to the linker; use CMake 3.9+ otherwise (Intel, AppleClang)
        set_property(TARGET OpenMP::OpenMP_CXX
                     PROPERTY INTERFACE_LINK_LIBRARIES ${OpenMP_CXX_FLAGS} Threads::Threads)
    endif()
endif()

# Catch2
################################################################################
if (BUILD_TESTING AND NETKET_BUILD_TESTING)
    if (NOT EXISTS "${CMAKE_BINARY_DIR}/External/Catch2/catch2/catch.hpp")
        file(DOWNLOAD
            "https://github.com/catchorg/Catch2/releases/download/v2.4.0/catch.hpp"
            "External/Catch2/catch2/catch.hpp")
    endif()
    add_library(Catch2 INTERFACE)
    target_include_directories(Catch2
        INTERFACE "${CMAKE_BINARY_DIR}/External/Catch2/catch2")
endif()


#
# NetKet
#

add_library(netket_lib INTERFACE)
target_include_directories(netket_lib INTERFACE Sources)
target_include_directories(netket_lib SYSTEM INTERFACE ${MPI_CXX_INCLUDE_PATH})
target_link_libraries(netket_lib
    INTERFACE
        ${MPI_CXX_LIBRARIES}
        Eigen3
        nlohmann_json
        optional_lite
        span_lite
        linb_any
        ${CMAKE_DL_LIBS}
)
if(NETKET_USE_OPENMP)
    target_link_libraries(netket_lib INTERFACE OpenMP::OpenMP_CXX)
endif()
if(NETKET_USE_SLEEF)
    target_link_libraries(netket_lib INTERFACE Sleef)
    target_compile_definitions(netket_lib INTERFACE NETKET_USE_SLEEF)
endif()

set(NETKET_WARNING_FLAGS
    -Wall -Wextra -pedantic
    -Wshadow
)
target_compile_options(netket_lib INTERFACE ${NETKET_WARNING_FLAGS})

if(NETKET_NATIVE)
    target_compile_options(netket_lib INTERFACE "-march=native")
endif()

if(${CMAKE_GENERATOR} STREQUAL "Ninja")
    if("${CMAKE_CXX_COMPILER_ID}" STREQUAL "Clang")
        target_compile_options(netket_lib INTERFACE -fcolor-diagnostics)
    elseif("${CMAKE_CXX_COMPILER_ID}" STREQUAL "GNU")
        target_compile_options(netket_lib INTERFACE -fdiagnostics-color=always)
    endif()
endif()

if(NETKET_USE_BLAS)
    find_package(BLAS REQUIRED)
    target_compile_definitions(netket_lib INTERFACE EIGEN_USE_BLAS=1)
    target_link_libraries(netket_lib INTERFACE ${BLAS_LIBRARIES})
endif()

if(NETKET_USE_LAPACK)
    find_package(LAPACK REQUIRED)
    find_package(LAPACKE)

    if(LAPACKE_FOUND)
        message("Found LAPACKE.")
        target_compile_definitions(netket_lib INTERFACE EIGEN_USE_LAPACK=1 EIGEN_USE_LAPACKE=1)
        target_link_libraries(netket_lib INTERFACE ${LAPACK_LIBRARIES} ${LAPACKE_LIBRARIES})
    else()
        message(WARNING "Found LAPACK, but not LAPACKE.")
        target_compile_definitions(netket_lib INTERFACE EIGEN_USE_LAPACK=1)
        target_link_libraries(netket_lib INTERFACE ${LAPACK_LIBRARIES})
    endif()
endif()


set(NETKET_SOURCES
    Sources/pynetket.cc
    Sources/Dynamics/py_dynamics.cpp
    Sources/Graph/hypercube.cc
    Sources/Graph/lattice.cc
    Sources/Graph/custom_graph.cc
    Sources/Graph/edgeless.cc
    Sources/Graph/abstract_graph.cc
    Sources/Graph/py_graph.cc
    Sources/Hilbert/hilbert_index.cc
    Sources/Hilbert/bosons.cc
    Sources/Hilbert/spins.cc
    Sources/Hilbert/custom_hilbert.cc
    Sources/Hilbert/py_hilbert.cc
    Sources/Machine/abstract_machine.cc
    Sources/Machine/jastrow.cc
    Sources/Machine/jastrow_symm.cc
    Sources/Machine/mps_periodic.cc
    Sources/Machine/rbm_multival.cc
    Sources/Machine/rbm_spin.cc
    Sources/Machine/rbm_spin_phase.cc
    Sources/Machine/rbm_spin_real.cc
    Sources/Machine/rbm_spin_symm.cc
    Sources/Machine/py_machine.cc
    Sources/Machine/DensityMatrices/abstract_density_matrix.cc
    Sources/Operator/abstract_operator.cc
    Sources/Operator/pauli_strings.cc
    Sources/Operator/graph_operator.cc
    Sources/Optimizer/stochastic_reconfiguration.cc
    Sources/Sampler/metropolis_hastings.cc
    Sources/Sampler/metropolis_hastings_pt.cc
    Sources/Sampler/custom_local_kernel.cc
    Sources/Sampler/exchange_kernel.cc
    Sources/Sampler/hamiltonian_kernel.cc
    Sources/Sampler/hop_kernel.cc
    Sources/Sampler/local_kernel.cc
    Sources/Stats/mc_stats.cc
    Sources/Stats/py_stats.cc
    Sources/Optimizer/stochastic_reconfiguration.cc
    Sources/Optimizer/py_stochastic_reconfiguration.cc
    Sources/Utils/json_utils.cc
    Sources/Utils/log_cosh.cc
    Sources/Utils/exceptions.cc
    Sources/Utils/mpi_interface.cc
    Sources/Utils/py_utils.cc
    Sources/Utils/random_utils.cc
    Sources/Machine/DensityMatrices/diagonal_density_matrix.cc
    Sources/Machine/DensityMatrices/ndm_spin_phase.cc
    Sources/Machine/DensityMatrices/py_density_matrix.cc
    Sources/Operator/local_liouvillian.cc
    Sources/Operator/py_local_liouvillian.cc
    Sources/Graph/doubled_graph.cc
    Sources/Hilbert/doubled_hilbert.cc)

add_library(netket MODULE ${NETKET_SOURCES})

if (NETKET_USE_SLEEF)
    add_library(log_cosh_avx2 OBJECT Sources/Utils/log_cosh_avx2.cc)
    target_compile_options(log_cosh_avx2 PRIVATE
        -msse -msse2 -msse3 -mssse3 -msse4.1 -msse4.2 -mavx -mavx2 -mfma)
    set_property(TARGET log_cosh_avx2 PROPERTY POSITION_INDEPENDENT_CODE ON)
    target_compile_definitions(log_cosh_avx2 PUBLIC
        $<TARGET_PROPERTY:netket_lib,INTERFACE_COMPILE_DEFINITIONS>)
    target_compile_options(log_cosh_avx2 PUBLIC
        $<TARGET_PROPERTY:netket_lib,INTERFACE_COMPILE_OPTIONS>)
    target_include_directories(log_cosh_avx2 PRIVATE Sources)
    add_dependencies(log_cosh_avx2 eigen_project sleef_project)
    ExternalProject_Get_Property(sleef_project BINARY_DIR)
    target_include_directories(log_cosh_avx2 SYSTEM PUBLIC ${BINARY_DIR}/include)
    ExternalProject_Get_Property(eigen_project SOURCE_DIR)
    target_include_directories(log_cosh_avx2 SYSTEM PUBLIC ${SOURCE_DIR})
    target_sources(netket PRIVATE $<TARGET_OBJECTS:log_cosh_avx2>)
endif()

# A workaround for missing __cpu_model bug in gcc-5 and Clangs earlier than 6
if("${CMAKE_CXX_COMPILER_ID}" STREQUAL "GNU"
        AND CMAKE_CXX_COMPILER_VERSION VERSION_GREATER 5.0
        AND CMAKE_CXX_COMPILER_VERSION VERSION_LESS 6.0)
    target_link_libraries(netket_lib INTERFACE gcc_s gcc)
elseif("${CMAKE_CXX_COMPILER_ID}" STREQUAL "Clang"
        AND CMAKE_CXX_COMPILER_VERSION VERSION_LESS 6.0)
    string(REGEX REPLACE "^([0-9]+)\..*$" "\\1" NETKET_CLANG_MAJOR "${CMAKE_CXX_COMPILER_VERSION}")
    string(REGEX REPLACE "^[0-9]+\.([0-9])+.*$" "\\1" NETKET_CLANG_MINOR "${CMAKE_CXX_COMPILER_VERSION}")
    find_program(LLVM_CONFIG_EXECUTABLE
        NAMES
            llvm-config-${CMAKE_CXX_COMPILER_VERSION}
            llvm-config-${NETKET_CLANG_MAJOR}.${NETKET_CLANG_MINOR}
            llvm-config-${NETKET_CLANG_MAJOR})

    if (NOT LLVM_CONFIG_EXECUTABLE)
        message(FATAL_ERROR
            "llvm-config: not found. Clang ${CMAKE_CXX_COMPILER_VERSION} has a bug. "
            "A workaround for it involves linking against libclang_rt.builtins-x86_64. "
            "To find that library, we need llvm-config.")
    endif()
    execute_process(
        COMMAND ${LLVM_CONFIG_EXECUTABLE} --libdir
        OUTPUT_VARIABLE NETKET_LLVM_LIBDIR
        OUTPUT_STRIP_TRAILING_WHITESPACE
    )
    find_library(NETKET_CLANG_RT
        NAMES clang_rt.builtins-x86_64
        HINTS ${NETKET_LLVM_LIBDIR}/clang/${CMAKE_CXX_COMPILER_VERSION}/lib/linux)
    if(NOT NETKET_CLANG_RT)
        message(FATAL_ERROR
            "clang_rt: not found. Compilation will fail because "
            "of a known bug in Clang ${CMAKE_CXX_COMPILER_VERSION}")
    endif()
    message(STATUS "Found clang_rt: ${NETKET_CLANG_RT}")
    target_link_libraries(netket_lib INTERFACE ${NETKET_CLANG_RT})
endif()

target_link_libraries(netket PUBLIC netket_lib pybind11)
set_target_properties(netket PROPERTIES PREFIX "${PYTHON_MODULE_PREFIX}"
                                        SUFFIX "${PYTHON_MODULE_EXTENSION}")
add_dependencies(netket json_project eigen_project pybind11_project)
set_target_properties(netket PROPERTIES OUTPUT_NAME "_C_netket")


# if(NETKET_SANITIZER)
#     message(STATUS "[NetKet] Building python library with address and UB sanitizers")
#     target_compile_options(netket_lib
#         INTERFACE
#             -g -fno-omit-frame-pointer
#             -fsanitize=address -fsanitize=undefined
#     )
#     target_link_libraries(netket_lib
#         INTERFACE
#             -fsanitize=address -fsanitize=undefined
#     )
# endif()

#
# Testing
#

if(BUILD_TESTING AND NETKET_BUILD_TESTING)
    add_library(netket_test INTERFACE)
    target_link_libraries(netket_test INTERFACE netket_lib Catch2)
    enable_testing()
    add_subdirectory(Test)
endif()<|MERGE_RESOLUTION|>--- conflicted
+++ resolved
@@ -19,12 +19,11 @@
 option(NETKET_USE_SANITIZER "Build test suite with Clang sanitizer" OFF)
 option(NETKET_USE_BLAS "Use system BLAS instead of Eigen's implementation" ON)
 option(NETKET_USE_LAPACK "Use system LAPACK instead of Eigen's implementation" OFF)
-<<<<<<< HEAD
+
 option(NETKET_NATIVE "Use -march=native" OFF)
 
-option(NETKET_USE_SLEEF "Use Sleef vector math library" ON)
-=======
->>>>>>> ef3ff32b
+option(NETKET_USE_SLEEF "Use Sleef vector math library" OFF)
+
 set(NETKET_PYTHON_VERSION "" CACHE STRING "Python version to use for compiling modules")
 
 if(NOT CMAKE_BUILD_TYPE)
