--- conflicted
+++ resolved
@@ -216,11 +216,7 @@
         model_state: untrained state parameters of the model
         mode: differentiation mode, must be one of 'real', 'complex', 'holomorphic'
         rescale_shift: whether scale-invariant regularisation should be used (default: True)
-<<<<<<< HEAD
-        pdf: |\psi(x)|^2 if exact optimization is being used else None
-=======
         pdf: |ψ(x)|^2 if exact optimization is being used else None
->>>>>>> caa50f4a
     Returns:
         if not rescale_shift:
             a pytree representing the centered jacobian of ln Ψ evaluated at the samples σ, divided by √n;
