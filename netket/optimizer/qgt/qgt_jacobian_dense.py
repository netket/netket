# Copyright 2021 The NetKet Authors - All rights reserved.
#
# Licensed under the Apache License, Version 2.0 (the "License");
# you may not use this file except in compliance with the License.
# You may obtain a copy of the License at
#
#    http://www.apache.org/licenses/LICENSE-2.0
#
# Unless required by applicable law or agreed to in writing, software
# distributed under the License is distributed on an "AS IS" BASIS,
# WITHOUT WARRANTIES OR CONDITIONS OF ANY KIND, either express or implied.
# See the License for the specific language governing permissions and
# limitations under the License.

from typing import Optional, Union
from functools import partial

import jax
from jax import numpy as jnp
from flax import struct

from netket.utils.types import PyTree
from netket.utils import mpi
import netket.jax as nkjax
from netket.nn import split_array_mpi

from ..linear_operator import LinearOperator, Uninitialized

from .common import check_valid_vector_type
from .qgt_jacobian_dense_logic import prepare_centered_oks, vec_to_real, mat_vec
from .qgt_jacobian_common import (
    choose_jacobian_mode,
    sanitize_diag_shift,
    to_shift_offset,
)


def QGTJacobianDense(
    vstate=None,
    *,
    mode: str = None,
    holomorphic: bool = None,
    diag_shift=None,
    diag_scale=None,
    rescale_shift=None,
    chunk_size=None,
    **kwargs,
) -> "QGTJacobianDenseT":
    """
    Semi-lazy representation of an S Matrix where the Jacobian O_k is precomputed
    and stored as a dense matrix.

    The matrix of gradients O is computed on initialisation, but not S,
    which can be computed by calling :code:`to_dense`.
    The details on how the ⟨S⟩⁻¹⟨F⟩ system is solved are contained in
    the field `sr`.

    Args:
        vstate: The variational state
        mode: "real", "complex" or "holomorphic": specifies the implementation
              used to compute the jacobian. "real" discards the imaginary part
              of the output of the model. "complex" splits the real and imaginary
              part of the parameters and output. It works also for non holomorphic
              models. holomorphic works for any function assuming it's holomorphic
              or real valued.
        holomorphic: a flag to indicate that the function is holomorphic.
        diag_scale: Fractional shift :math:`\\epsilon_1` added to diagonal entries (see below)
        diag_shift: Constant shift :math:`\\epsilon_2` added to diagonal entries (see below)
        chunk_size: If supplied, overrides the chunk size of the variational state
                    (useful for models where the backward pass requires more
                    memory than the forward pass).

    Numerical estimates of the QGT are usually ill-conditioned and require
    regularisation. The standard approach is to add a positive constant to the diagonal;
    alternatively, Becca and Sorella (2017) propose scaling this offset with the
    diagonal entry itself. NetKet allows using both in tandem:

    .. math::

        S_{ii} \\mapsto S_{ii} + \\epsilon_1 S_{ii} + \\epsilon_2;

    :math:`\\epsilon_{1,2}` are specified using `diag_scale` and `diag_shift`,
    respectively. By default, `diag_scale=0.0`, `diag_shift=0.01`.
    """
    if mode is not None and holomorphic is not None:
        raise ValueError("Cannot specify both `mode` and `holomorphic`.")
    if rescale_shift is not None and diag_scale is not None:
        raise ValueError("Cannot specify both `rescale_shift` and `diag_scale`.")

    if vstate is None:
        if diag_shift is not None:
            kwargs["diag_shift"] = diag_shift
        if diag_scale is not None:
            kwargs["diag_scale"] = diag_scale
        if rescale_shift is not None:
            kwargs["rescale_shift"] = rescale_shift
        return partial(
            QGTJacobianDense,
            mode=mode,
            holomorphic=holomorphic,
            chunk_size=chunk_size,
            **kwargs,
        )

    diag_shift, diag_scale = sanitize_diag_shift(diag_shift, diag_scale, rescale_shift)

    # TODO: Find a better way to handle this case
    from netket.vqs import ExactState

    if isinstance(vstate, ExactState):
        samples = split_array_mpi(vstate._all_states)
        pdf = split_array_mpi(vstate.probability_distribution())
    else:
        samples = vstate.samples
        pdf = None

    if mode is None:
        mode = choose_jacobian_mode(
            vstate._apply_fun,
            vstate.parameters,
            vstate.model_state,
            samples,
            mode=mode,
            holomorphic=holomorphic,
        )

    if chunk_size is None and hasattr(vstate, "chunk_size"):
        chunk_size = vstate.chunk_size

    shift, offset = to_shift_offset(diag_shift, diag_scale)

    O, scale = prepare_centered_oks(
        vstate._apply_fun,
        vstate.parameters,
        samples.reshape(-1, samples.shape[-1]),
        vstate.model_state,
        mode,
<<<<<<< HEAD
        offset,
=======
        rescale_shift,
        pdf,
>>>>>>> 9e8df029
        chunk_size,
    )

    pars_struct = jax.tree_map(
        lambda x: jax.ShapeDtypeStruct(x.shape, x.dtype), vstate.parameters
    )

    return QGTJacobianDenseT(
        O=O,
        scale=scale,
        mode=mode,
        _params_structure=pars_struct,
        diag_shift=shift,
        **kwargs,
    )


@struct.dataclass
class QGTJacobianDenseT(LinearOperator):
    """
    Semi-lazy representation of an S Matrix behaving like a linear operator.

    The matrix of gradients O is computed on initialisation, but not S,
    which can be computed by calling :code:`to_dense`.
    The details on how the ⟨S⟩⁻¹⟨F⟩ system is solved are contained in
    the field `sr`.
    """

    O: jnp.ndarray = Uninitialized
    """Gradients O_ij = ∂log ψ(σ_i)/∂p_j of the neural network
    for all samples σ_i at given values of the parameters p_j
    Average <O_j> subtracted for each parameter
    Divided through with sqrt(#samples) to normalise S matrix
    If scale is not None, columns normalised to unit norm
    """

    scale: Optional[jnp.ndarray] = None
    """If not None, contains 2-norm of each column of the gradient matrix,
    i.e., the sqrt of the diagonal elements of the S matrix
    """

    mode: str = struct.field(pytree_node=False, default=Uninitialized)
    """Differentiation mode:
        - "real": for real-valued R->R and C->R Ansätze, splits the complex inputs
                  into real and imaginary part.
        - "complex": for complex-valued R->C and C->C Ansätze, splits the complex
                  inputs and outputs into real and imaginary part
        - "holomorphic": for any Ansätze. Does not split complex values.
        - "auto": autoselect real or complex.
    """

    _in_solve: bool = struct.field(pytree_node=False, default=False)
    """Internal flag used to signal that we are inside the _solve method and matmul should
    not take apart into real and complex parts the other vector"""

    _params_structure: PyTree = struct.field(pytree_node=False, default=Uninitialized)

    def __matmul__(self, vec: Union[PyTree, jnp.ndarray]) -> Union[PyTree, jnp.ndarray]:
        return _matmul(self, vec)

    def _solve(self, solve_fun, y: PyTree, *, x0: Optional[PyTree] = None) -> PyTree:
        return _solve(self, solve_fun, y, x0=x0)

    def to_dense(self) -> jnp.ndarray:
        """
        Convert the lazy matrix representation to a dense matrix representation.

        Returns:
            A dense matrix representation of this S matrix.
        """
        return _to_dense(self)

    def __repr__(self):
        return (
            f"QGTJacobianDense(diag_shift={self.diag_shift}, "
            f"scale={self.scale}, mode={self.mode})"
        )


########################################################################################
#####                                  QGT Logic                                   #####
########################################################################################


@jax.jit
def _matmul(
    self: QGTJacobianDenseT, vec: Union[PyTree, jnp.ndarray]
) -> Union[PyTree, jnp.ndarray]:

    unravel = None
    if not hasattr(vec, "ndim") and not self._in_solve:
        check_valid_vector_type(self._params_structure, vec)
        vec, unravel = nkjax.tree_ravel(vec)

    # Real-imaginary split RHS in R→R and R→C modes
    reassemble = None
    if self.mode != "holomorphic" and not self._in_solve:
        vec, reassemble = vec_to_real(vec)

    if self.scale is not None:
        vec = vec * self.scale

    result = mat_vec(vec, self.O, self.diag_shift)

    if self.scale is not None:
        result = result * self.scale

    if reassemble is not None:
        result = reassemble(result)

    if unravel is not None:
        result = unravel(result)

    return result


@jax.jit
def _solve(
    self: QGTJacobianDenseT, solve_fun, y: PyTree, *, x0: Optional[PyTree] = None
) -> PyTree:
    if not hasattr(y, "ndim"):
        check_valid_vector_type(self._params_structure, y)

    # Ravel input PyTrees, record unravelling function too
    y, unravel = nkjax.tree_ravel(y)

    if self.mode != "holomorphic":
        y, reassemble = vec_to_real(y)

    if x0 is not None:
        x0, _ = nkjax.tree_ravel(x0)
        if self.mode != "holomorphic":
            x0, _ = vec_to_real(x0)

        if self.scale is not None:
            x0 = x0 * self.scale

    if self.scale is not None:
        y = y / self.scale

    # to pass the object LinearOperator itself down
    # but avoid rescaling, we pass down an object with
    # scale = None
    unscaled_self = self.replace(scale=None, _in_solve=True)

    out, info = solve_fun(unscaled_self, y, x0=x0)

    if self.scale is not None:
        out = out / self.scale

    if self.mode != "holomorphic":
        out = reassemble(out)

    return unravel(out), info


@jax.jit
def _to_dense(self: QGTJacobianDenseT) -> jnp.ndarray:
    if self.scale is None:
        O = self.O
        diag = jnp.eye(self.O.shape[-1])
    else:
        O = self.O * self.scale[jnp.newaxis, :]
        diag = jnp.diag(self.scale**2)

    # concatenate samples with real/Imaginary dimension
    O = O.reshape(-1, O.shape[-1])
    return mpi.mpi_sum_jax(O.conj().T @ O)[0] + self.diag_shift * diag<|MERGE_RESOLUTION|>--- conflicted
+++ resolved
@@ -135,12 +135,8 @@
         samples.reshape(-1, samples.shape[-1]),
         vstate.model_state,
         mode,
-<<<<<<< HEAD
         offset,
-=======
-        rescale_shift,
         pdf,
->>>>>>> 9e8df029
         chunk_size,
     )
 
