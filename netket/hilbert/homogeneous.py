# Copyright 2021 The NetKet Authors - All rights reserved.
#
# Licensed under the Apache License, Version 2.0 (the "License");
# you may not use this file except in compliance with the License.
# You may obtain a copy of the License at
#
#    http://www.apache.org/licenses/LICENSE-2.0
#
# Unless required by applicable law or agreed to in writing, software
# distributed under the License is distributed on an "AS IS" BASIS,
# WITHOUT WARRANTIES OR CONDITIONS OF ANY KIND, either express or implied.
# See the License for the specific language governing permissions and
# limitations under the License.

from collections.abc import Callable

import numpy as np

import jax
import jax.numpy as jnp

from equinox import error_if

from netket.errors import InvalidConstraintInterface, UnhashableConstraintError
from netket.utils import StaticRange, warn_deprecation
from netket.utils.types import Array

from .discrete_hilbert import DiscreteHilbert
from .constraint import DiscreteHilbertConstraint
from .index import (
    HilbertIndex,
    UniformTensorProductHilbertIndex,
    optimalConstrainedHilbertindex,
)


def check_and_deprecate_constraint(
    constraint,
    constraint_fn,
):
    __tracebackhide__ = True

    if constraint is not None and constraint_fn is not None:
        raise ValueError(
            "Cannot specify at the same time `constraint` and `constraint_fn`, which"
            "has been deprecated. Please remove the latter."
        )
    elif constraint_fn is not None and constraint is None:
        constraint = constraint_fn
        warn_deprecation(
            "The keyword argument `constraint_fn` was renamed to `constraint` and "
            "deprecated. Moreover, you can no longer pass a function, but must specify a class "
            "according to the documentation."
        )

    if constraint is None:
        return constraint

    # now
    if not isinstance(constraint, DiscreteHilbertConstraint):
        raise InvalidConstraintInterface()

    # Check that the constraint is well behaved and is jax-friendly hashable
    try:
        leaves, struct = jax.tree_util.tree_flatten(constraint)
        if not len(leaves) == 0:
            raise TypeError
        hash(constraint)
        constraint == constraint

    except Exception as err:
        raise UnhashableConstraintError(constraint) from err

    return constraint


class HomogeneousHilbert(DiscreteHilbert):
    r"""The Abstract base class for homogeneous hilbert spaces.

    This class should only be subclassed and should not be instantiated directly.

    .. note::

        To override the logic to index into constrained hilbert spaces, it is
        possible to use an informal interface built on top of non-public
        indexing classes.

        In particular, you can override the following properties and methods:

        - Do not specify the :code:`constraint_fn` keyword argument when
          calling the init method of this abstract class.
        - Override the property :py:attr:`~nk.hilbert.HomogeneousHilbert.constrained`,
          to return `True` or `False` depending on your own logic.
        - Override the property :py:attr:`~nk.hilbert.HomogeneousHilbert._hilbert_index`
          to return an hilbert index object (see the discussion in the source code of
          the folder :code:`netket/hilbert/index/__init__.py`).

    """

    def __init__(
        self,
        local_states: StaticRange | None,
        N: int = 1,
        *,
        constraint: DiscreteHilbertConstraint | None = None,
        constraint_fn: Callable | None = None,
    ):
        r"""
        Constructs a new :class:`~netket.hilbert.HomogeneousHilbert` given a list of
        eigenvalues of the states and a number of sites, or modes, within this
        hilbert space.

        This method should only be called from the subclasses `__init__` method.

        Args:
            local_states: :class:`~netket.utils.StaticRange` object describing the
                numbers used to encode the local degree of freedom of this Hilbert
                Space.
            N: Number of modes in this hilbert space (default 1).
            constraint: A callable class specifying constraints on the quantum numbers.
                Given a batch of quantum numbers it should return a vector of bools
                specifying whether those states are valid or not. It must be an
                hashable subclass of :class:`netket.hilbert.constraint.DiscreteHilbertConstraint`.

        """
        assert isinstance(N, int)

        if not (isinstance(local_states, StaticRange) or local_states is None):
            raise TypeError("local_states must be a StaticRange.")

        self._local_states = local_states
        self._local_size = len(local_states)
        self._is_finite = self._local_size < np.iinfo(np.intp).max

<<<<<<< HEAD
        self._constraint = check_and_deprecate_constraint(constraint, constraint_fn)
=======
        self._constraint_fn = constraint_fn
>>>>>>> fff7d579

        self._hilbert_index_ = None

        shape = tuple(self._local_size for _ in range(N))
        super().__init__(shape=shape)

    @property
    def size(self) -> int:
        r"""The total number number of degrees of freedom."""
        return len(self.shape)

    @property
    def local_size(self) -> int:
        r"""Size of the local degrees of freedom that make the total hilbert space."""
        return self._local_size

    def size_at_index(self, i: int) -> int:
        return self.local_size

    @property
    def local_states(self) -> list[float] | None:
        r"""A list of discrete local quantum numbers.
        If the local states are infinitely many, None is returned."""
        if self.is_finite:
            return list(self._local_states)
        return self._local_states

    def states_at_index(self, i: int):
        return self.local_states

    @property
    def constraint(self):
        return self._constraint

    @property
    def n_states(self) -> int:
        r"""The total dimension of the many-body Hilbert space.
        Throws an exception iff the space is not indexable."""
        if not self.is_indexable:
            raise RuntimeError("The hilbert space is too large to be indexed.")
        return self._hilbert_index.n_states

    def states_to_local_indices(self, x: Array):
        r"""Returns a tensor with the same shape of `x`, where all local
        values are converted to indices in the range `0...self.shape[i]`.
        This function is guaranteed to be jax-jittable.

        For the `Fock` space this returns `x`, but for other hilbert spaces
        such as `Spin` this returns an array of indices.

        .. warning::
            This function is experimental. Use at your own risk.

        Args:
            x: a tensor containing samples from this hilbert space

        Returns:
            a tensor containing integer indices into the local hilbert
        """
        return self._local_states.states_to_numbers(x, dtype=np.int32)

    def local_indices_to_states(self, x: Array, dtype=None):
        r"""
        Converts a tensor of integers to the corresponding local_values in
        this hilbert space.

        Equivalent to

        .. code::py

            hilbert.local_states[x]

        The input last dimension must match the size of this Hilbert space.
        This function can be jax-jitted.

        Args:
            x: a tensor with integer dtype and whose last dimension matches
                the size of this Hilbert space.

        Returns:
            a tensor with the same shape as the input, and values corresponding
            to the local_state indexed by the input tensor `x`.

        """
        return self._local_states.numbers_to_states(x, dtype=dtype)

    @property
    def is_finite(self) -> bool:
        r"""Whether the local hilbert space is finite."""
        # De-facto, all Homogeneous Hilbert spaces, as they have internally
        # a StaticRange, are factually finite. So, even when we say this is
        # False we are lying because it's technically always Finite...
        #
        # Do we still need this flag?
        return self._is_finite

    @property
    def constrained(self) -> bool:
        r"""The hilbert space does not contain `prod(hilbert.shape)`
        basis states.

        Typical constraints are population constraints (such as fixed
        number of bosons, fixed magnetization...) which ensure that
        only a subset of the total unconstrained space is populated.

        Typically, objects defined in the constrained space cannot be
        converted to QuTiP or other formats.
        """
        return self.constraint is not None

    def _numbers_to_states(self, numbers: np.ndarray) -> np.ndarray:
        return self._hilbert_index.numbers_to_states(numbers)

    def _states_to_numbers(self, states: np.ndarray):
        states = jnp.asarray(states)

        if self.is_finite:
            start = self._local_states.start
            end = start + self._local_states.step * self._local_states.length
            if self._local_states.step < 0:
                start, end = end, start
                start = start - self._local_states.step
                end = end - self._local_states.step

            states = error_if(
                states,
                (states < start).any() | (states >= end).any(),
                "States outside the range of allowed states.",
            )

        if self.constrained:
            states = error_if(
                states,
                ~self.constraint(states).all(),
                "States do not fulfill constraint.",
            )

        return self._hilbert_index.states_to_numbers(states)

    def all_states(self) -> np.ndarray:
        r"""Returns all valid states of the Hilbert space.

        Throws an exception if the space is not indexable.

        Returns:
            A (n_states x size) batch of states. this corresponds
            to the pre-allocated array if it was passed.
        """
        if not self.is_indexable:  # includes call to _setup
            raise RuntimeError("The hilbert space is too large to be indexed.")

        return self._hilbert_index.all_states()

    @property
    def _hilbert_index(self) -> HilbertIndex:
        """
        The `self._hilbert_index` is a lazily constructed object used to index into homogeneous Hilbert spaces.

        This indexing object implements the logic for `number_to_states`, `states_to_numbers` and `n_states`,
        as well as the handling of constraints if necessary.
        """
        if self._hilbert_index_ is None:
            if not self.constrained:
                index = UniformTensorProductHilbertIndex(self._local_states, self.size)
            else:
                index = optimalConstrainedHilbertindex(
                    self._local_states, self.size, self.constraint
                )
            self._hilbert_index_ = index
        return self._hilbert_index_

    @property
    def is_indexable(self) -> bool:
        """Whether the space can be indexed with an integer"""
        if not self.is_finite:
            return False
        return self._hilbert_index.is_indexable

    def __repr__(self):
        constr = f", constrained={self.constrained}" if self.constrained else ""

        clsname = type(self).__name__
        return f"{clsname}(local_size={self._local_size}, N={self.size}{constr})"

    @property
    def _attrs(self):
        return (
            self.size,
            self.local_size,
            self._local_states,
            self.constrained,
            self._constraint,
        )<|MERGE_RESOLUTION|>--- conflicted
+++ resolved
@@ -132,11 +132,7 @@
         self._local_size = len(local_states)
         self._is_finite = self._local_size < np.iinfo(np.intp).max
 
-<<<<<<< HEAD
         self._constraint = check_and_deprecate_constraint(constraint, constraint_fn)
-=======
-        self._constraint_fn = constraint_fn
->>>>>>> fff7d579
 
         self._hilbert_index_ = None
 
