--- conflicted
+++ resolved
@@ -46,26 +46,6 @@
 }
 
 
-<<<<<<< HEAD
-
-def __getattr__(name):
-    if name == "Particle":
-        from netket.experimental.hilbert import Particle as _Particle
-
-        warnings.warn(
-            "netket.hilbert.Particle is deprecated: use netket.experimental.hilbert.Particle (netket >= 3.12)",
-            DeprecationWarning,
-            stacklevel=2,
-        )
-        return _Particle
-
-    return _deprecation_getattr(__name__, _deprecations)(name)
-
-
-_hide_submodules(__name__)
-
-from . import random
-=======
 def __getattr__(name):
     if name == "Particle":
         from netket.experimental.hilbert import Particle as cls
@@ -94,5 +74,4 @@
 
 from netket.utils import _hide_submodules
 
-_hide_submodules(__name__)
->>>>>>> e90088b5
+_hide_submodules(__name__)