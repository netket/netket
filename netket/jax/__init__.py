# Copyright 2021 The NetKet Authors - All rights reserved.
#
# Licensed under the Apache License, Version 2.0 (the "License");
# you may not use this file except in compliance with the License.
# You may obtain a copy of the License at
#
#    http://www.apache.org/licenses/LICENSE-2.0
#
# Unless required by applicable law or agreed to in writing, software
# distributed under the License is distributed on an "AS IS" BASIS,
# WITHOUT WARRANTIES OR CONDITIONS OF ANY KIND, either express or implied.
# See the License for the specific language governing permissions and
# limitations under the License.

from .utils import (
    tree_ravel,
    is_complex,
    is_complex_dtype,
    tree_size,
    eval_shape,
    tree_leaf_iscomplex,
    tree_ishomogeneous,
    dtype_complex,
    dtype_real,
    maybe_promote_to_complex,
    tree_conj,
    tree_dot,
    tree_cast,
    tree_axpy,
    tree_to_real,
    compose,
    HashablePartial,
    mpi_split,
    PRNGKey,
    PRNGSeq,
)

from ._vjp import vjp
from ._grad import grad, value_and_grad

from ._expect import expect

<<<<<<< HEAD
from ._batch_utils import batch, unbatch
from ._scanmap import scan_reduce, scan_append, scan_append_reduce, scanmap
from ._vjp_batched import vjp_batched
from ._vmap_batched import vmap_batched

from .numba4jax import numba_to_jax, njit4jax

=======
>>>>>>> 2ba67929
from netket.utils import _hide_submodules

_hide_submodules(__name__)<|MERGE_RESOLUTION|>--- conflicted
+++ resolved
@@ -40,16 +40,11 @@
 
 from ._expect import expect
 
-<<<<<<< HEAD
 from ._batch_utils import batch, unbatch
 from ._scanmap import scan_reduce, scan_append, scan_append_reduce, scanmap
 from ._vjp_batched import vjp_batched
 from ._vmap_batched import vmap_batched
 
-from .numba4jax import numba_to_jax, njit4jax
-
-=======
->>>>>>> 2ba67929
 from netket.utils import _hide_submodules
 
 _hide_submodules(__name__)