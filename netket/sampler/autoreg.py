# Copyright 2021 The NetKet Authors - All rights reserved.
#
# Licensed under the Apache License, Version 2.0 (the "License");
# you may not use this file except in compliance with the License.
# You may obtain a copy of the License at
#
#    http://www.apache.org/licenses/LICENSE-2.0
#
# Unless required by applicable law or agreed to in writing, software
# distributed under the License is distributed on an "AS IS" BASIS,
# WITHOUT WARRANTIES OR CONDITIONS OF ANY KIND, either express or implied.
# See the License for the specific language governing permissions and
# limitations under the License.

from functools import partial

import flax
import jax
from jax import numpy as jnp

from netket import jax as nkjax
from netket import config
from netket.hilbert import DiscreteHilbert
from netket.sampler import Sampler, SamplerState
from netket.utils.deprecation import warn_deprecation
from netket.utils.types import PRNGKeyT, DType


class ARDirectSamplerState(SamplerState):
    key: PRNGKeyT
    """state of the random number generator."""

    def __init__(self, key):
        self.key = key
        super().__init__()


class ARDirectSampler(Sampler):
    r"""
    Direct sampler for autoregressive neural networks.

    This sampler only works with Flax models.
    This flax model must expose a specific method, `model.conditional`, which given
    a batch of samples and an index `i∈[0,self.hilbert.size]` must return the vector
    of partial probabilities at index `i` for the various (partial) samples provided.

    In short, if your model can be sampled according to a probability
    $ p(x) = p_1(x_1)p_2(x_2|x_1)\dots p_N(x_N|x_{N-1}\dots x_1) $ then
    `model.conditional(x, i)` should return $p_i(x)$.

    NetKet implements some autoregressive networks that can be used together with this
    sampler.
    """

    def __init__(
        self,
        hilbert: DiscreteHilbert,
        machine_pow: None = None,
        dtype: DType = float,
        *,
        n_chains=None,
        n_chains_per_rank=None,
    ):
        """
        Construct an autoregressive direct sampler.

        Args:
            hilbert: The Hilbert space to sample.
            dtype: The dtype of the states sampled (default = np.float64).

        Note:
            `ARDirectSampler.machine_pow` has no effect. Please set the model's `machine_pow` instead.
        """
        if n_chains is not None or n_chains_per_rank is not None:
            warn_deprecation(
                "Specifying `n_chains` or `n_chains_per_rank` when constructing exact samplers is deprecated."
            )

        if machine_pow is not None:
            raise ValueError(
                "ARDirectSampler.machine_pow should not be used. Modify the model `machine_pow` directly."
            )

<<<<<<< HEAD
=======
        if hilbert.constrained:
            raise ValueError(
                "Only unconstrained Hilbert spaces can be sampled autoregressively with "
                "this sampler. To sample constrained spaces, you must write your own (do get in "
                "touch with us. We are interested!)"
            )

        return super().__init__(hilbert, machine_pow=2, dtype=dtype)

>>>>>>> 4e95e28e
    @property
    def is_exact(sampler):
        """
        Returns `True` because the sampler is exact.

        The sampler is exact if all the samples are exactly distributed according to the
        chosen power of the variational state, and there is no correlation among them.
        """
        return True

    def _init_cache(sampler, model, σ, key):
        variables = model.init(key, σ, 0, method=model.conditional)
        cache = variables.get("cache")
        return cache

    def _init_state(sampler, model, variables, key):
        return ARDirectSamplerState(key=key)

    def _reset(sampler, model, variables, state):
        return state

    @partial(jax.jit, static_argnums=(1, 4))
    def _sample_chain(sampler, model, variables, state, chain_length):
        if model.ignore_hilbert_constraint:
            raise ValueError(
                "Cannot use `ARDirectSampler` when the Hilbert space constraint "
                "is ignored in the ARNN."
            )

        if "cache" in variables:
            variables, _ = flax.core.pop(variables, "cache")
        variables_no_cache = variables

        def scan_fun(carry, index):
            σ, cache, key = carry
            if cache:
                variables = {**variables_no_cache, "cache": cache}
            else:
                variables = variables_no_cache
            new_key, key = jax.random.split(key)

            p, mutables = model.apply(
                variables,
                σ,
                index,
                method=model.conditional,
                mutable=["cache"],
            )
            cache = mutables.get("cache")

            local_states = jnp.asarray(
                sampler.hilbert.local_states, dtype=sampler.dtype
            )
            new_σ = nkjax.batch_choice(key, local_states, p)
            σ = σ.at[:, index].set(new_σ)

            return (σ, cache, new_key), None

        new_key, key_init, key_scan = jax.random.split(state.key, 3)

        # Initialize a buffer for `σ` before generating a batch of samples
        # The result should not depend on its initial content
        σ = jnp.zeros(
            (sampler.n_chains_per_rank * chain_length, sampler.hilbert.size),
            dtype=sampler.dtype,
        )

        if config.netket_experimental_sharding:
            σ = jax.lax.with_sharding_constraint(
                σ, jax.sharding.PositionalSharding(jax.devices()).reshape(-1, 1)
            )

        # Initialize `cache` before generating a batch of samples,
        # even if `variables` is not changed and `reset` is not called
        cache = sampler._init_cache(model, σ, key_init)
        if cache:
            variables = {**variables_no_cache, "cache": cache}
        else:
            variables = variables_no_cache

        indices = jnp.arange(sampler.hilbert.size)
        indices = model.apply(variables, indices, method=model.reorder)
        (σ, _, _), _ = jax.lax.scan(scan_fun, (σ, cache, key_scan), indices)
        σ = σ.reshape((sampler.n_chains_per_rank, chain_length, sampler.hilbert.size))

        new_state = state.replace(key=new_key)
        return σ, new_state<|MERGE_RESOLUTION|>--- conflicted
+++ resolved
@@ -81,18 +81,8 @@
                 "ARDirectSampler.machine_pow should not be used. Modify the model `machine_pow` directly."
             )
 
-<<<<<<< HEAD
-=======
-        if hilbert.constrained:
-            raise ValueError(
-                "Only unconstrained Hilbert spaces can be sampled autoregressively with "
-                "this sampler. To sample constrained spaces, you must write your own (do get in "
-                "touch with us. We are interested!)"
-            )
+        super().__init__(hilbert, machine_pow=2, dtype=dtype)
 
-        return super().__init__(hilbert, machine_pow=2, dtype=dtype)
-
->>>>>>> 4e95e28e
     @property
     def is_exact(sampler):
         """
