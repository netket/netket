# Copyright 2021 The NetKet Authors - All rights reserved.
#
# Licensed under the Apache License, Version 2.0 (the "License");
# you may not use this file except in compliance with the License.
# You may obtain a copy of the License at
#
#    http://www.apache.org/licenses/LICENSE-2.0
#
# Unless required by applicable law or agreed to in writing, software
# distributed under the License is distributed on an "AS IS" BASIS,
# WITHOUT WARRANTIES OR CONDITIONS OF ANY KIND, either express or implied.
# See the License for the specific language governing permissions and
# limitations under the License.

from functools import partial

import flax
import jax
from jax import numpy as jnp

from netket import jax as nkjax
from netket.sampler import Sampler, SamplerState
from netket.utils import struct
from netket.utils.deprecation import warn_deprecation
from netket.utils.types import PRNGKeyT
from netket import config


@struct.dataclass
class ARDirectSamplerState(SamplerState):
    key: PRNGKeyT
    """state of the random number generator."""


@struct.dataclass
class ARDirectSampler(Sampler):
    r"""
    Direct sampler for autoregressive neural networks.

    This sampler only works with Flax models.
    This flax model must expose a specific method, `model.conditional`, which given
    a batch of samples and an index `i∈[0,self.hilbert.size]` must return the vector
    of partial probabilities at index `i` for the various (partial) samples provided.

    In short, if your model can be sampled according to a probability
    $ p(x) = p_1(x_1)p_2(x_2|x_1)\dots p_N(x_N|x_{N-1}\dots x_1) $ then
    `model.conditional(x, i)` should return $p_i(x)$.

    NetKet implements some autoregressive networks that can be used together with this
    sampler.
    """

    def __pre_init__(self, *args, **kwargs):
        """
        Construct an autoregressive direct sampler.

        Args:
            hilbert: The Hilbert space to sample.
            dtype: The dtype of the states sampled (default = np.float64).

        Note:
            `ARDirectSampler.machine_pow` has no effect. Please set the model's `machine_pow` instead.
        """
        if "n_chains" in kwargs or "n_chains_per_rank" in kwargs:
            warn_deprecation(
                "Specifying `n_chains` or `n_chains_per_rank` when constructing exact samplers is deprecated."
            )
        kwargs["n_chains_per_rank"] = 1
        return super().__pre_init__(*args, **kwargs)

    def __post_init__(self):
        super().__post_init__()

        # self.machine_pow may be traced in jit
        if isinstance(self.machine_pow, int) and self.machine_pow != 2:
            raise ValueError(
                "ARDirectSampler.machine_pow should not be used. Modify the model `machine_pow` directly."
            )

    @property
    def is_exact(sampler):
        """
        Returns `True` because the sampler is exact.

        The sampler is exact if all the samples are exactly distributed according to the
        chosen power of the variational state, and there is no correlation among them.
        """
        return True

    def _init_cache(sampler, model, σ, key):
        variables = model.init(key, σ, 0, method=model.conditional)
        cache = variables.get("cache")
        return cache

    def _init_state(sampler, model, variables, key):
        return ARDirectSamplerState(key=key)

    def _reset(sampler, model, variables, state):
        return state

    @partial(jax.jit, static_argnums=(1, 4))
    def _sample_chain(sampler, model, variables, state, chain_length):
        if "cache" in variables:
            variables, _ = flax.core.pop(variables, "cache")
        variables_no_cache = variables

        def scan_fun(carry, index):
            σ, cache, key = carry
            if cache:
                variables = {**variables_no_cache, "cache": cache}
            else:
                variables = variables_no_cache
            new_key, key = jax.random.split(key)

            p, mutables = model.apply(
                variables,
                σ,
                index,
                method=model.conditional,
                mutable=["cache"],
            )
            cache = mutables.get("cache")

            local_states = jnp.asarray(
                sampler.hilbert.local_states, dtype=sampler.dtype
            )
            new_σ = nkjax.batch_choice(key, local_states, p)
            σ = σ.at[:, index].set(new_σ)

            return (σ, cache, new_key), None

        new_key, key_init, key_scan = jax.random.split(state.key, 3)

        # Initialize a buffer for `σ` before generating a batch of samples
        # The result should not depend on its initial content
        σ = jnp.zeros(
            (sampler.n_chains_per_rank * chain_length, sampler.hilbert.size),
            dtype=sampler.dtype,
        )

<<<<<<< HEAD
        if config.netket_experimental_sharding:
            σ = jax.lax.with_sharding_constraint(
                σ, jax.sharding.PositionalSharding(jax.devices()).reshape(-1, 1)
            )

        # Initialize `cache` before generating each sample,
=======
        # Initialize `cache` before generating a batch of samples,
>>>>>>> 150357ed
        # even if `variables` is not changed and `reset` is not called
        cache = sampler._init_cache(model, σ, key_init)
        if cache:
            variables = {**variables_no_cache, "cache": cache}
        else:
            variables = variables_no_cache

        indices = jnp.arange(sampler.hilbert.size)
        indices = model.apply(variables, indices, method=model.reorder)
        (σ, _, _), _ = jax.lax.scan(scan_fun, (σ, cache, key_scan), indices)
        σ = σ.reshape((sampler.n_chains_per_rank, chain_length, sampler.hilbert.size))

        new_state = state.replace(key=new_key)
        return σ, new_state<|MERGE_RESOLUTION|>--- conflicted
+++ resolved
@@ -138,16 +138,12 @@
             dtype=sampler.dtype,
         )
 
-<<<<<<< HEAD
         if config.netket_experimental_sharding:
             σ = jax.lax.with_sharding_constraint(
                 σ, jax.sharding.PositionalSharding(jax.devices()).reshape(-1, 1)
             )
 
-        # Initialize `cache` before generating each sample,
-=======
         # Initialize `cache` before generating a batch of samples,
->>>>>>> 150357ed
         # even if `variables` is not changed and `reset` is not called
         cache = sampler._init_cache(model, σ, key_init)
         if cache:
