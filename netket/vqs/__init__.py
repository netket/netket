--- conflicted
+++ resolved
@@ -19,13 +19,8 @@
 from . import mc_expect
 from . import mc_expect_grad
 
-<<<<<<< HEAD
-from . import experimental
-
 from .exact import ExactState
 
-=======
->>>>>>> a484ac25
 from netket.utils import _hide_submodules
 
 # TODO: this is deprecated in favour of netket.experimental.vqs
