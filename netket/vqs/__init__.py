--- conflicted
+++ resolved
@@ -14,16 +14,7 @@
 
 from .base import VariationalState, VariationalMixedState, expect, expect_and_grad
 
-<<<<<<< HEAD
-from . import mc_expect
-from . import mc_expect_grad
-
-from .exact import ExactState
-
-from netket.utils import _hide_submodules
-=======
 from .mc import MCState, MCMixedState, get_local_kernel_arguments, get_local_kernel
->>>>>>> b7f9b8d3
 
 # TODO: this is deprecated in favour of netket.experimental.vqs
 # eventually remove this file and import
