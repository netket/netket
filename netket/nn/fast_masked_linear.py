# Copyright 2021 The NetKet Authors - All rights reserved.
#
# Licensed under the Apache License, Version 2.0 (the "License");
# you may not use this file except in compliance with the License.
# You may obtain a copy of the License at
#
#    http://www.apache.org/licenses/LICENSE-2.0
#
# Unless required by applicable law or agreed to in writing, software
# distributed under the License is distributed on an "AS IS" BASIS,
# WITHOUT WARRANTIES OR CONDITIONS OF ANY KIND, either express or implied.
# See the License for the specific language governing permissions and
# limitations under the License.

from typing import Any, Tuple

import flax
from flax import linen as nn
from flax.linen.dtypes import promote_dtype

from jax import lax
from jax import numpy as jnp
from jax.nn.initializers import zeros

from netket.nn.masked_linear import (
    MaskedConv1D,
    MaskedConv2D,
    MaskedDense1D,
    _conv_dimension_numbers,
    default_kernel_init,
    wrap_kernel_init,
)
from netket.utils.types import Array, DType, NNInitFunc
from netket.utils import deprecate_dtype


@deprecate_dtype
class FastMaskedDense1D(nn.Module):
    """
    1D linear transformation module with mask for fast autoregressive NN.

    See :class:`netket.nn.FastMaskedConv1D` for a brief explanation of fast autoregressive sampling.

    TODO: FastMaskedDense1D does not support JIT yet, because it involves slicing the cached inputs
    and the weights with a dynamic shape.
    """

    size: int
    """number of sites."""
    features: int
    """number of output features, should be the last dimension."""
    exclusive: bool
    """True if an output element does not depend on the input element at the same index."""
    use_bias: bool = True
    """whether to add a bias to the output (default: True)."""
    param_dtype: DType = jnp.float64
    """the dtype of the computation (default: float64)."""
    precision: Any = None
    """numerical precision of the computation, see `jax.lax.Precision` for details."""
    kernel_init: NNInitFunc = default_kernel_init
    """initializer for the weight matrix."""
    bias_init: NNInitFunc = zeros
    """initializer for the bias."""

    @nn.compact
    def update_site(self, inputs: Array, index: int) -> Array:
        """
        Adds an input site into the cache, and applies the masked linear transformation to the cache.

        Args:
          inputs: an input site to be added into the cache with dimensions (batch, features).
          index: the index of the output site. The index of the input site should be `index - self.exclusive`.

        Returns:
          The output site with dimensions (batch, features).
        """
        if inputs.ndim == 1:
            is_single_input = True
            inputs = jnp.expand_dims(inputs, axis=0)
        else:
            is_single_input = False

        batch, in_features = inputs.shape
        size = self.size

        if self.use_bias:
            bias = self.param(
                "bias", self.bias_init, (size, self.features), self.param_dtype
            )
        else:
            bias = None

        # The construction of `mask` will be optimized to a constant by JIT
        mask = jnp.ones((size, size), dtype=self.param_dtype)
        mask = jnp.triu(mask, self.exclusive)
        mask = jnp.kron(
            mask, jnp.ones((in_features, self.features), dtype=self.param_dtype)
        )

        kernel = self.param(
            "kernel",
            wrap_kernel_init(self.kernel_init, mask),
            (size * in_features, size * self.features),
            self.param_dtype,
        )

        inputs, kernel, mask, bias = promote_dtype(
            inputs, kernel, mask, bias, dtype=None
        )

        # Number of input sites depended by the output site at the index
        size_i = index + 1

        # Initialize the cache with zeros, and the RNG key is None
        # `cache.dtype` must be the same as `inputs.dtype` (no promotion)
        _cache = self.variable(
            "cache", "inputs", zeros, None, (batch, size, in_features), inputs.dtype
        )

        initializing = self.is_mutable_collection("params")
        if not initializing:
            # Add the input site into the cache
            # To write the cache, use `_cache.value` as the left value of the assignment
            _cache.value = jnp.where(
                index - self.exclusive >= 0,
                _cache.value.at[:, index - self.exclusive, :].set(inputs),
                _cache.value,
            )
        cache = _cache.value

        cache_i = cache[:, :size_i, :]
        cache_i = cache_i.reshape((batch, size_i * in_features))

        mask_i = mask.reshape((size, in_features, size, self.features))
        mask_i = mask_i[:size_i, :, index, :]
        mask_i = mask_i.reshape((size_i * in_features, self.features))

        kernel_i = kernel.reshape((size, in_features, size, self.features))
        kernel_i = kernel_i[:size_i, :, index, :]
        kernel_i = kernel_i.reshape((size_i * in_features, self.features))

        y_i = lax.dot(cache_i, mask_i * kernel_i, precision=self.precision)

        if self.use_bias:
            y_i = y_i + bias[index, :]

        assert y_i.shape[1] == self.features

        if is_single_input:
            y_i = y_i.squeeze(axis=0)

        return y_i

    def __call__(self, inputs: Array) -> Array:
        """
        Applies the masked linear transformation to all input sites.

        Args:
          inputs: input data with dimensions (batch, size, features).

        Returns:
          The transformed data.
        """
        return MaskedDense1D.__call__(self, inputs)


@deprecate_dtype
class FastMaskedConv1D(nn.Module):
    """
    1D convolution module with mask for fast autoregressive NN.

    The fast autoregressive sampling is described in `Ramachandran et. {\\it al} <https://arxiv.org/abs/1704.06001>`_.
    To generate one sample using an autoregressive network, we need to evaluate the network `N` times, where `N` is
    the number of input sites. But we only change one input site each time, so we can cache unchanged intermediate results
    and avoid repeated computation.
    """

    features: int
    """number of convolution filters."""
    kernel_size: int
    """length of the convolutional kernel."""
    kernel_dilation: int
    """dilation factor of the convolution kernel."""
    exclusive: bool
    """True if an output element does not depend on the input element at the same index."""
    feature_group_count: int = 1
    """if specified, divides the input features into groups (default: 1)."""
    use_bias: bool = True
    """whether to add a bias to the output (default: True)."""
    param_dtype: DType = jnp.float64
    """the dtype of the computation (default: float64)."""
    precision: Any = None
    """numerical precision of the computation, see `jax.lax.Precision` for details."""
    kernel_init: NNInitFunc = default_kernel_init
    """initializer for the convolutional kernel."""
    bias_init: NNInitFunc = zeros
    """initializer for the bias."""

    @nn.compact
    def update_site(self, inputs: Array, index: int) -> Array:
        """
        Adds an input site into the cache, and applies the masked convolution to the cache.

        Args:
          inputs: an input site to be added into the cache with dimensions (batch, features).
          index: the index of the output site. The index of the input site should be `index - self.exclusive`.

        Returns:
          The next output site with dimensions (batch, features).
        """
        kernel_size = self.kernel_size - self.exclusive
        dilation = self.kernel_dilation

        if inputs.ndim == 1:
            is_single_input = True
            inputs = jnp.expand_dims(inputs, axis=0)
        else:
            is_single_input = False

        batch, in_features = inputs.shape
        assert in_features % self.feature_group_count == 0
        cache_size = kernel_size * dilation - (not self.exclusive) * (dilation - 1)

        kernel_shape = (
            kernel_size,
            in_features // self.feature_group_count,
            self.features,
        )
        kernel = self.param("kernel", self.kernel_init, kernel_shape, self.param_dtype)

        if self.use_bias:
            bias = self.param(
                "bias", self.bias_init, (self.features,), self.param_dtype
            )
        else:
            bias = None

        inputs, kernel, bias = promote_dtype(inputs, kernel, bias, dtype=None)

        # Initialize the cache with zeros, and the RNG key is None
        # `cache.dtype` must be the same as `inputs.dtype` (no promotion)
        _cache = self.variable(
            "cache",
            "inputs",
            zeros,
            None,
            (batch, cache_size, in_features),
            inputs.dtype,
        )

        initializing = self.is_mutable_collection("params")
        if not initializing:
            # Add the input site into the cache
            # To write the cache, use `_cache.value` as the left value of the assignment
            _cache.value = jnp.where(
                index - self.exclusive >= 0,
                jnp.concatenate(
                    [_cache.value[:, 1:, :], jnp.expand_dims(inputs, axis=1)], axis=1
                ),
                _cache.value,
            )

        cache = _cache.value

        if self.exclusive and dilation > 1:
            cache = cache[:, : -(dilation - 1), :]

        dimension_numbers = _conv_dimension_numbers(cache.shape)
        y_i = lax.conv_general_dilated(
            cache,
            kernel,
            window_strides=(1,),
            padding="VALID",
            lhs_dilation=(1,),
            rhs_dilation=(dilation,),
            dimension_numbers=dimension_numbers,
            feature_group_count=self.feature_group_count,
            precision=self.precision,
        )

        if self.use_bias:
            y_i = y_i + bias

        y_i = y_i.squeeze(axis=1)

        if is_single_input:
            y_i = y_i.squeeze(axis=0)

        return y_i

    def __call__(self, inputs: Array) -> Array:
        """
        Applies the masked convolution to all input sites.

        Args:
          inputs: input data with dimensions (batch, size, features).

        Returns:
          The convolved data.
        """
        return MaskedConv1D.__call__(self, inputs)


@deprecate_dtype
class FastMaskedConv2D(nn.Module):
    """
    2D convolution module with mask for fast autoregressive NN.

    See :class:`netket.nn.FastMaskedConv1D` for a brief explanation of fast autoregressive sampling.
    """

    L: int
    """edge length of the 2D lattice."""
    features: int
    """number of convolution filters."""
    kernel_size: Tuple[int, int]
    """shape of the convolutional kernel `(h, w)`. Typically, :math:`h = w // 2 + 1`."""
    kernel_dilation: Tuple[int, int]
    """a sequence of 2 integers, giving the dilation factor to
    apply in each spatial dimension of the convolution kernel."""
    exclusive: bool
    """True if an output element does not depend on the input element at the same index."""
    feature_group_count: int = 1
    """if specified, divides the input features into groups (default: 1)."""
    use_bias: bool = True
    """whether to add a bias to the output (default: True)."""
    param_dtype: DType = jnp.float64
    """the dtype of the computation (default: float64)."""
    precision: Any = None
    """numerical precision of the computation, see `jax.lax.Precision` for details."""
    kernel_init: NNInitFunc = default_kernel_init
    """initializer for the convolutional kernel."""
    bias_init: NNInitFunc = zeros
    """initializer for the bias."""

    def setup(self):
<<<<<<< HEAD
        MaskedConv2D.setup(self)
=======
        kernel_h, kernel_w = self.kernel_size
        mask = jnp.ones((kernel_h, kernel_w, 1, 1), dtype=self.param_dtype)
        mask = mask.at[-1, kernel_w // 2 + (not self.exclusive) :].set(0)
        self.mask = mask
>>>>>>> 4b2ff2db

    @nn.compact
    def update_site(self, inputs: Array, index: int) -> Array:
        """
        Adds an input site into the cache, and applies the masked convolution to the cache.

        Args:
          inputs: an input site to be added into the cache with dimensions (batch, features).
          index: the index of the output site. The index of the input site should be `index - self.exclusive`.

        Returns:
          The next output site with dimensions (batch, features).
        """
        L = self.L
        index_w = index % L

        kernel_h, kernel_w = self.kernel_size
        dilation_h, dilation_w = self.kernel_dilation
        ones = (1, 1)

        if inputs.ndim == 1:
            is_single_input = True
            inputs = jnp.expand_dims(inputs, axis=0)
        else:
            is_single_input = False

        batch, in_features = inputs.shape
        assert in_features % self.feature_group_count == 0
        recep_h = (kernel_h - 1) * dilation_h + 1
        recep_w = (kernel_w - 1) * dilation_w + 1

        if self.use_bias:
            bias = self.param(
                "bias", self.bias_init, (self.features,), self.param_dtype
            )
        else:
            bias = None

        kernel_shape = self.kernel_size + (
            in_features // self.feature_group_count,
            self.features,
        )
        kernel = self.param(
            "kernel",
            wrap_kernel_init(self.kernel_init, self.mask),
            kernel_shape,
            self.param_dtype,
        )

        inputs, kernel, bias = promote_dtype(inputs, kernel, bias, dtype=None)

        # Initialize the cache with zeros, and the RNG key is None
        # `cache.dtype` must be the same as `inputs.dtype` (no promotion)
        _cache = self.variable(
            "cache",
            "inputs",
            zeros,
            None,
            (batch, recep_h, L, in_features),
            inputs.dtype,
        )

        initializing = self.is_mutable_collection("params")
        if not initializing:
            # Add the input site into the cache
            # To write the cache, use `_cache.value` as the left value of the assignment

            inputs = jnp.expand_dims(inputs, axis=(1, 2))

            # Index of the input site in the width direction
            index_w_in = (index - self.exclusive) % L

            def _add(cache):
                # return cache.at[:, -1, index_w_in, :].set(inputs)
                return lax.dynamic_update_slice(cache, inputs, (0, -1, index_w_in, 0))

            def _shift(cache):
                return jnp.pad(cache[:, 1:, :, :], ((0, 0), (0, 1), (0, 0), (0, 0)))

            cache_new_row = jnp.where(
                index_w_in == 0, _add(_shift(_cache.value)), _shift(_add(_cache.value))
            )

            cache_new = jnp.where(index_w == 0, cache_new_row, _add(_cache.value))

            _cache.value = jnp.where(
                index - self.exclusive >= 0, cache_new, _cache.value
            )

        cache = _cache.value

        # Zero padding
        cache = jnp.pad(
            cache,
            (
                (0, 0),
                (0, 0),
                (kernel_w // 2 * dilation_w, (kernel_w - 1) // 2 * dilation_w),
                (0, 0),
            ),
        )

        # cache = cache[:, :, index_w : index_w + recep_w, :]
        cache = lax.dynamic_slice(
            cache, (0, 0, index_w, 0), (batch, recep_h, recep_w, in_features)
        )

        dimension_numbers = _conv_dimension_numbers(cache.shape)
        y_i = lax.conv_general_dilated(
            cache,
            kernel,
            window_strides=ones,
            padding="VALID",
            lhs_dilation=ones,
            rhs_dilation=self.kernel_dilation,
            dimension_numbers=dimension_numbers,
            feature_group_count=self.feature_group_count,
            precision=self.precision,
        )

        if self.use_bias:
            y_i = y_i + bias

        y_i = y_i.squeeze(axis=(1, 2))

        if is_single_input:
            y_i = y_i.squeeze(axis=0)

        return y_i

    def __call__(self, inputs: Array) -> Array:
        """
        Applies the masked convolution to all input sites.

        Args:
          inputs: input data with dimensions (batch, width, height, features).

        Returns:
          The convolved data.
        """
        return MaskedConv2D.__call__(self, inputs)<|MERGE_RESOLUTION|>--- conflicted
+++ resolved
@@ -334,14 +334,7 @@
     """initializer for the bias."""
 
     def setup(self):
-<<<<<<< HEAD
         MaskedConv2D.setup(self)
-=======
-        kernel_h, kernel_w = self.kernel_size
-        mask = jnp.ones((kernel_h, kernel_w, 1, 1), dtype=self.param_dtype)
-        mask = mask.at[-1, kernel_w // 2 + (not self.exclusive) :].set(0)
-        self.mask = mask
->>>>>>> 4b2ff2db
 
     @nn.compact
     def update_site(self, inputs: Array, index: int) -> Array:
