# Copyright 2025 The NetKet Authors - All rights reserved.
#
# Licensed under the Apache License, Version 2.0 (the "License");
# you may not use this file except in compliance with the License.
# You may obtain a copy of the License at
#
#    http://www.apache.org/licenses/LICENSE-2.0
#
# Unless required by applicable law or agreed to in writing, software
# distributed under the License is distributed on an "AS IS" BASIS,
# WITHOUT WARRANTIES OR CONDITIONS OF ANY KIND, either express or implied.
# See the License for the specific language governing permissions and
# limitations under the License.
from functools import cached_property

import numpy as np

from netket.utils.group import Element, FiniteGroup
from netket.operator import DiscreteJaxOperator, SumOperator
from netket.vqs.mc.mc_state.state import MCState


class Representation:
    """
    A representation of a group. For a given group, it is effectively a dictionary
    that maps the elements of that group to their corresponding operators.
    """

    def __init__(
        self,
        group: FiniteGroup,
        representation_dict: dict[Element, DiscreteJaxOperator],
    ):
        """
        Constructs a Representation of a group from a dictionary associating
        an operator to every group element.
        """

        if not isinstance(group, FiniteGroup):
            raise TypeError("group must be a FiniteGroup")

        operator = next(iter(representation_dict.values()))
        hilbert = operator.hilbert

        for element, operator in representation_dict.items():
            assert hilbert == operator.hilbert
            assert element in group.elems

        representations = tuple(representation_dict[el] for el in group.elems)

        if not len(group.elems) == len(representation_dict):
            raise ValueError(
                "The representation dictionary must have the same "
                "number of elements as the group."
            )

        self.hilbert = hilbert
        self.group = group
        self.representations = representations

    def __repr__(self):
        return f"Representation(group={self.group}, hilbert={self.hilbert})"

    def __getitem__(self, key):
        if isinstance(key, Element):
            return self.representation_dict[key]
        elif isinstance(key, int):
            return self.representation_dict[self.group[key]]
        raise TypeError("Index should be integer or group element")

    def __hash__(self):
        return hash(("Representation", self.hilbert, self.group, self.representations))

    def __eq__(self, other):
        if type(self) is type(other):
            return (
                self.hilbert == other.hilbert_space
                and self.group == other.group
                and self.representations == other.representations
            )
        return False

    @cached_property
    def representation_dict(self) -> dict[Element, DiscreteJaxOperator]:
        """
        Dictionary associating every group element to a representation

        Equivalent to `{el: rep for (el, rep) in (self.group.elems,
        self.representations)}`
        """
        return {el: rep for (el, rep) in zip(self.group.elems, self.representations)}

    def __iter__(self):
        return iter(self.representation_dict.items())

    def projector(self, character_index: int) -> DiscreteJaxOperator:
        """Build the projection operator corresponding to a given
        irreducible representation."""
        character_table = self.group.character_table()
        prefactor = character_table[character_index, 0] / len(self.group.elems)

        # Build manually the SumOperator for efficiency when operating with
        # large groups
        operators = tuple(self[g] for g in self.group)
        coefficients = prefactor * np.conj(character_table[character_index])
        projector = SumOperator(*operators, coefficients=coefficients)
        return projector

    def project(self, state, character_index: int) -> MCState:
        """Return the state projected onto the subspace associated to the
        irreducible representation specified by character_index."""
        from netket._src.vqs.transformed_vstate import apply_operator

        projector = self.projector(character_index)
        projected_state = apply_operator(projector, state)
        return projected_state

    @property
    def character(self) -> np.ndarray:
        """
        The vector storing the character of the representation.

        Corresponds to ``[op.trace() for (_, op) in self]``.

        Requires that each operator of the representation
        implements the trace method.
        """
        try:
            character = [op.trace() for perm, op in self]
        except NotImplementedError as err:
            raise NotImplementedError(
                "At least one operator of the representation "
                "does not implement the trace. The original error "
                "follows:"
            ) from err
        return np.array(character)

    def irrep_subspace_dims(self) -> int:
        """
        Return the dimension of the subspace associated to each irreducible
        representation.

        Requires that each operator of the representation implements
        the trace method.
        """
        character_table = self.group.character_table()
        group_order = len(self.group.elems)

        irrep_count = character_table @ self.character / group_order
        irrep_dims = np.round(irrep_count * character_table[:, 0]).astype(int)
        return irrep_dims

    def symmetry_adapted_basis(self) -> tuple[np.ndarray, np.ndarray]:
        """
        Return a tuple `(mat, irrep_dims)`, where `mat` is the change of basis
        matrix associated to a symmetry adapted basis, and `irrep_dims` is
        an array giving the dimension of the subspace associated to each
        irreducible representation.

        The basis vectors of `mat` are ordered by the index of their irreducible
        representation.
        """
        n_irreps = self.group.character_table().shape[0]
        projectors = [self.projector(k).to_dense() for k in range(n_irreps)]

        cob_matrix = np.zeros(
            (self.hilbert.n_states, self.hilbert.n_states), dtype=complex
        )
        current_index = 0

        irrep_dims = []

        for projector in projectors:

            eigvals, eigvecs = np.linalg.eig(projector)
            is_in_image = np.abs(eigvals - 1) < 1e-12
            selected_eigvecs = eigvecs[:, is_in_image]

            projector_rank = selected_eigvecs.shape[1]
            irrep_dims.append(projector_rank)

            cob_matrix[:, current_index : current_index + projector_rank] = (
                selected_eigvecs
            )
            current_index += projector_rank

        return cob_matrix, np.array(irrep_dims)

<<<<<<< HEAD

# This is work in progress

# def construct_commuting_product(self, other, check_commute: bool = False):
#     """
#     Construct the product representation in the case where all operators of one representation
#     commute with all operators of the other.
#     It is a representation of the direct product of the underlying groups.
#     """
#     if check_commute:
#         assert self.is_commuting(other)

#     # group_direct_product = self.group @ other.group
#     # operator_products = {G1*G2: self.representation_mapping[g1] * other.representation_mapping[g2] for
#     #         g1 in self.group for g2 in other.group}

#     # return Representation(group_direct_product, self.hilbert_space, operator_products)

# def is_commuting(self, other):
#     """
#     Check whether all operators of one representation commute with all operators of
#     the other.
#     """
#     for operator_1 in self.representation_dict.values():
#         for operator_2 in other.representation_dict.values():
#             assert operator_1 @ operator_2 - operator_2 @ operator_1 == 0

# # We might want a fast mode where only the fast checks are made,
# # and an exhaustive mode where all checks are made.
# def check_representation(self):
#     """
#     Check whether the representation is valid by checking that the
#     representation properties are satisfied.
#     """

#     is_representation = True

#     # Identity property
#     for g in self.group:
#         if isinstance(g, Identity):
#             if (
#                 not jnp.linalg.norm(
#                     self[g].to_dense - jnp.eye(self.hilbert_space.n_states)
#                 )
#                 < 1e-14
#             ):
#                 is_representation = False

#     # Compatibility property
#     for g_1, g_2 in product(self.group, self.group):
#         product_inside = self[g_1 @ g_2]
#         product_outside = self[g_1] @ self[g_2]
#         if not product_inside == product_outside:
#             is_representation = False

#     return is_representation
=======
    # def construct_commuting_product(self, other, check_commute: bool = False):
    #     """
    #     Construct the product representation in the case where all operators of one representation
    #     commute with all operators of the other.
    #     It is a representation of the direct product of the underlying groups.
    #     """
    #     if check_commute:
    #         assert self.is_commuting(other)

    #     # group_direct_product = self.group @ other.group
    #     # operator_products = {G1*G2: self.representation_mapping[g1] * other.representation_mapping[g2] for
    #     #         g1 in self.group for g2 in other.group}

    #     # return Representation(group_direct_product, self.hilbert, operator_products)

    # def is_commuting(self, other):
    #     """
    #     Check whether all operators of one representation commute with all operators of
    #     the other.
    #     """
    #     for operator_1 in self.representation_dict.values():
    #         for operator_2 in other.representation_dict.values():
    #             assert operator_1 @ operator_2 - operator_2 @ operator_1 == 0

    # # We might want a fast mode where only the fast checks are made,
    # # and an exhaustive mode where all checks are made.
    # def check_representation(self):
    #     """
    #     Check whether the representation is valid by checking that the
    #     representation properties are satisfied.
    #     """

    #     is_representation = True

    #     # Identity property
    #     for g in self.group:
    #         if isinstance(g, Identity):
    #             if (
    #                 not jnp.linalg.norm(
    #                     self[g].to_dense - jnp.eye(self.hilbert.n_states)
    #                 )
    #                 < 1e-14
    #             ):
    #                 is_representation = False

    #     # Compatibility property
    #     for g_1, g_2 in product(self.group, self.group):
    #         product_inside = self[g_1 @ g_2]
    #         product_outside = self[g_1] @ self[g_2]
    #         if not product_inside == product_outside:
    #             is_representation = False

    #     return is_representation
>>>>>>> c2e87345
<|MERGE_RESOLUTION|>--- conflicted
+++ resolved
@@ -186,7 +186,6 @@
 
         return cob_matrix, np.array(irrep_dims)
 
-<<<<<<< HEAD
 
 # This is work in progress
 
@@ -242,59 +241,4 @@
 #         if not product_inside == product_outside:
 #             is_representation = False
 
-#     return is_representation
-=======
-    # def construct_commuting_product(self, other, check_commute: bool = False):
-    #     """
-    #     Construct the product representation in the case where all operators of one representation
-    #     commute with all operators of the other.
-    #     It is a representation of the direct product of the underlying groups.
-    #     """
-    #     if check_commute:
-    #         assert self.is_commuting(other)
-
-    #     # group_direct_product = self.group @ other.group
-    #     # operator_products = {G1*G2: self.representation_mapping[g1] * other.representation_mapping[g2] for
-    #     #         g1 in self.group for g2 in other.group}
-
-    #     # return Representation(group_direct_product, self.hilbert, operator_products)
-
-    # def is_commuting(self, other):
-    #     """
-    #     Check whether all operators of one representation commute with all operators of
-    #     the other.
-    #     """
-    #     for operator_1 in self.representation_dict.values():
-    #         for operator_2 in other.representation_dict.values():
-    #             assert operator_1 @ operator_2 - operator_2 @ operator_1 == 0
-
-    # # We might want a fast mode where only the fast checks are made,
-    # # and an exhaustive mode where all checks are made.
-    # def check_representation(self):
-    #     """
-    #     Check whether the representation is valid by checking that the
-    #     representation properties are satisfied.
-    #     """
-
-    #     is_representation = True
-
-    #     # Identity property
-    #     for g in self.group:
-    #         if isinstance(g, Identity):
-    #             if (
-    #                 not jnp.linalg.norm(
-    #                     self[g].to_dense - jnp.eye(self.hilbert.n_states)
-    #                 )
-    #                 < 1e-14
-    #             ):
-    #                 is_representation = False
-
-    #     # Compatibility property
-    #     for g_1, g_2 in product(self.group, self.group):
-    #         product_inside = self[g_1 @ g_2]
-    #         product_outside = self[g_1] @ self[g_2]
-    #         if not product_inside == product_outside:
-    #             is_representation = False
-
-    #     return is_representation
->>>>>>> c2e87345
+#     return is_representation