--- conflicted
+++ resolved
@@ -71,13 +71,7 @@
             xp, mels = operator.get_conn_padded(x)
             ids = jax.random.randint(seed, (x.shape[0],), 0, operator.max_conn_size)
             new_x = xp[jnp.arange(x.shape[0]), ids, :]
-<<<<<<< HEAD
-            transformed_vstate.sampler_state = new_x
-
-            transformed_vstate.sampler_state = vstate.sampler_state.replace(σ=new_x)
-=======
             transformed_vstate.sampler_state = transformed_vstate.sampler_state.replace(
                 σ=new_x
             )
->>>>>>> b94fd14a
         return transformed_vstate