# Copyright 2020, 2021  The NetKet Authors - All rights reserved.
#
# Licensed under the Apache License, Version 2.0 (the "License");
# you may not use this file except in compliance with the License.
# You may obtain a copy of the License at
#
#    http://www.apache.org/licenses/LICENSE-2.0
#
# Unless required by applicable law or agreed to in writing, software
# distributed under the License is distributed on an "AS IS" BASIS,
# WITHOUT WARRANTIES OR CONDITIONS OF ANY KIND, either express or implied.
# See the License for the specific language governing permissions and
# limitations under the License.

from collections.abc import Callable
from functools import partial

import jax

import netket as nk
from netket.jax import tree_cast
from netket.operator import AbstractOperator
from netket.optimizer import LinearOperator
from netket.optimizer.qgt import QGTAuto
from netket.vqs import (
    VariationalState,
    VariationalMixedState,
    MCState,
    FullSumState,
)
from netket.experimental.dynamics import AbstractSolver

from .tdvp_common import TDVPBaseDriver, odefun


class TDVP(TDVPBaseDriver):
    """
    Variational time evolution based on the time-dependent variational principle which,
    when used with Monte Carlo sampling via :class:`netket.vqs.MCState`, is the time-dependent VMC
    (t-VMC) method.

    .. note::
        This TDVP Driver uses the time-integrators from the `nkx.dynamics` module, which are
        automatically executed under a `jax.jit` context.

        When running computations on GPU, this can lead to infinite hangs or extremely long
        compilation times. In those cases, you might try setting the configuration variable
        `nk.config.netket_experimental_disable_ode_jit = True` to mitigate those issues.
    """

    def __init__(
        self,
        operator: AbstractOperator,
        variational_state: VariationalState,
        # TODO: remove default None once `integrator` is removed
        ode_solver: AbstractSolver = None,
        *,
        t0: float = 0.0,
        propagation_type: str = "real",
<<<<<<< HEAD
        qgt: LinearOperator | None = None,
=======
        # TODO: integrator deprecated in 3.16 (oct/nov 2024)
        integrator: AbstractSolver = None,
        qgt: LinearOperator = None,
>>>>>>> 65131396
        linear_solver=nk.optimizer.solver.pinv_smooth,
        linear_solver_restart: bool = False,
        error_norm: str | Callable = "euclidean",
    ):
        r"""
        Initializes the time evolution driver.

        Args:
            operator: The generator of the dynamics (Hamiltonian for pure states,
                Lindbladian for density operators).
            variational_state: The variational state.
            ode_solver: Solving algorithm used the ODE.
            t0: Initial time at the start of the time evolution.
            propagation_type: Determines the equation of motion: "real"  for the
                real-time Schrödinger equation (SE), "imag" for the imaginary-time SE.
            qgt: The QGT specification.
            linear_solver: The solver for solving the linear system determining the time evolution.
                This must be a jax-jittable function :code:`f(A,b) -> x` that accepts a Matrix-like, Linear Operator
                PyTree object :math:`A` and a vector-like PyTree :math:`b` and returns the PyTree :math:`x` solving
                the system :math:`Ax=b`.
                Defaults to :func:`nk.optimizer.solver.pinv_smooth` with the default svd threshold of 1e-10.
                To change the svd threshold you can use :func:`functools.partial` as follows:
                :code:`functools.partial(nk.optimizer.solver.pinv_smooth, rcond_smooth=1e-5)`.
            linear_solver_restart: If False (default), the last solution of the linear system
                is used as initial value in subsequent steps.
            error_norm: Norm function used to calculate the error with adaptive integrators.
                Can be either "euclidean" for the standard L2 vector norm :math:`w^\dagger w`,
                "maximum" for the maximum norm :math:`\max_i |w_i|`
                or "qgt", in which case the scalar product induced by the QGT :math:`S` is used
                to compute the norm :math:`\Vert w \Vert^2_S = w^\dagger S w` as suggested
                in PRL 125, 100503 (2020).
                Additionally, it possible to pass a custom function with signature
                :code:`norm(x: PyTree) -> float`
                which maps a PyTree of parameters :code:`x` to the corresponding norm.
                Note that norm is used in jax.jit-compiled code.
        """
        if qgt is None:
            qgt = QGTAuto(solver=linear_solver)

        self.propagation_type = propagation_type
        if isinstance(variational_state, VariationalMixedState):
            # assuming Lindblad Dynamics
            # TODO: support density-matrix imaginary time evolution
            if propagation_type == "real":
                self._loss_grad_factor = 1.0
            else:
                raise ValueError(
                    "only real-time Lindblad evolution is supported for " "mixed states"
                )
        else:
            if propagation_type == "real":
                self._loss_grad_factor = -1.0j
            elif propagation_type == "imag":
                self._loss_grad_factor = -1.0
            else:
                raise ValueError("propagation_type must be one of 'real', 'imag'")

        self.qgt = qgt
        self.linear_solver = linear_solver
        self.linear_solver_restart = linear_solver_restart

        super().__init__(
            operator,
            variational_state,
            ode_solver,
            t0=t0,
            error_norm=error_norm,
            integrator=integrator,
        )


@odefun.dispatch
def odefun_tdvp(  # noqa: F811
    state: MCState | FullSumState, driver: TDVP, t, w, *, stage=0
):
    # pylint: disable=protected-access

    state.parameters = w
    state.reset()

    op_t = driver.generator(t)

    driver._loss_stats, driver._loss_forces = state.expect_and_forces(
        op_t,
    )
    driver._loss_grad = _map_parameters(
        driver._loss_forces,
        state.parameters,
        driver._loss_grad_factor,
        driver.propagation_type,
        type(state),
    )

    qgt = driver.qgt(driver.state)
    if stage == 0:  # TODO: This does not work with FSAL.
        driver._last_qgt = qgt

    initial_dw = None if driver.linear_solver_restart else driver._dw
    driver._dw, _ = qgt.solve(driver.linear_solver, driver._loss_grad, x0=initial_dw)

    # If parameters are real, then take only real part of the gradient (if it's complex)
    driver._dw = tree_cast(driver._dw, state.parameters)

    return driver._dw


@partial(jax.jit, static_argnums=(3, 4))
def _map_parameters(forces, parameters, loss_grad_factor, propagation_type, state_T):
    forces = jax.tree_util.tree_map(
        lambda x, target: loss_grad_factor * x,
        forces,
        parameters,
    )

    forces = tree_cast(forces, parameters)

    return forces<|MERGE_RESOLUTION|>--- conflicted
+++ resolved
@@ -57,13 +57,9 @@
         *,
         t0: float = 0.0,
         propagation_type: str = "real",
-<<<<<<< HEAD
-        qgt: LinearOperator | None = None,
-=======
         # TODO: integrator deprecated in 3.16 (oct/nov 2024)
         integrator: AbstractSolver = None,
         qgt: LinearOperator = None,
->>>>>>> 65131396
         linear_solver=nk.optimizer.solver.pinv_smooth,
         linear_solver_restart: bool = False,
         error_norm: str | Callable = "euclidean",
