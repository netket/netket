--- conflicted
+++ resolved
@@ -27,37 +27,6 @@
     "QSR",
 ]
 
-<<<<<<< HEAD
-_submodules = {
-    "driver": "netket.experimental.driver",
-    "dynamics": "netket.experimental.dynamics",
-    "sampler": "netket.experimental.sampler",
-    "vqs": "netket.experimental.vqs",
-    "models": "netket.experimental.models",
-    "hilbert": "netket.experimental.hilbert",
-    "operator": "netket.experimental.operator",
-    "logging": "netket.experimental.logging",
-    "observable": "netket.experimental.observable",
-    "qsr": "netket.experimental.qsr",
-}
-
-
-def __getattr__(name):
-    if name == "TDVP":
-        module = importlib.import_module("netket.experimental.driver")
-        val = module.TDVP
-    elif name == "QSR":
-        module = importlib.import_module("netket.experimental.qsr")
-        val = module.QSR
-    elif name in _submodules:
-        val = importlib.import_module(_submodules[name])
-    else:
-        raise AttributeError(f"module {__name__} has no attribute {name}")
-
-    globals()[name] = val
-    return val
-
-=======
 from . import operator
 from . import driver
 from . import dynamics
@@ -70,7 +39,6 @@
 
 from .driver import TDVP
 from .qsr import QSR
->>>>>>> e90088b5
 
 from netket.utils import _hide_submodules
 
