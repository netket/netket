--- conflicted
+++ resolved
@@ -269,42 +269,6 @@
             self._cutoff,
             self._n_operators,
             pad,
-<<<<<<< HEAD
         )
         xp = self.hilbert.local_indices_to_states(xp_ids, dtype=x.dtype)
-        return xp, mels
-
-    def _get_conn_flattened_closure(self):
-        self._setup()
-        _x_prime_max = self._x_prime_max
-        _mels_max = self._mels_max
-        _sites = self._sites
-        _ns = self._ns
-        _n_op = self._n_op
-        _weights = self._weights_numba
-        _nz_check = self._nz_check
-        _z_check = self._z_check
-        _cutoff = self._cutoff
-        _n_operators = self._n_operators
-        fun = self._flattened_kernel
-
-        def gccf_fun(x, sections):
-            return fun(
-                x,
-                sections,
-                _x_prime_max,
-                _mels_max,
-                _sites,
-                _ns,
-                _n_op,
-                _weights,
-                _nz_check,
-                _z_check,
-                _cutoff,
-                _n_operators,
-            )
-
-        return jit(nopython=True)(gccf_fun)
-=======
-        )
->>>>>>> 84b60769
+        return xp, mels