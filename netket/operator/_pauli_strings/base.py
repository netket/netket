# Copyright 2021 The NetKet Authors - All rights reserved.
#
# Licensed under the Apache License, Version 2.0 (the "License");
# you may not use this file except in compliance with the License.
# You may obtain a copy of the License at
#
#    http://www.apache.org/licenses/LICENSE-2.0
#
# Unless required by applicable law or agreed to in writing, software
# distributed under the License is distributed on an "AS IS" BASIS,
# WITHOUT WARRANTIES OR CONDITIONS OF ANY KIND, either express or implied.
# See the License for the specific language governing permissions and
# limitations under the License.

import re
from typing import Union
from collections.abc import Iterable
from netket.utils.types import DType, Array

import numpy as np
import jax.numpy as jnp
from numba import jit
from itertools import product
from numbers import Number

from netket import jax as nkjax
from netket.jax import canonicalize_dtypes
from netket.hilbert import Qubit, AbstractHilbert
from netket.utils.numbers import dtype as _dtype, is_scalar

from .._abstract_operator import AbstractOperator
from .._discrete_operator import DiscreteOperator

valid_pauli_regex = re.compile(r"^[XYZI]+$")


def _standardize_matrix_input_type(op):
    """
    Standardize the structural type of operators stored in LocalOperator.

    Eventually, we could also support spmatrices (but some work will be needed.)
    """
    if isinstance(op, list):
        return np.asarray(op)
    else:
        return op


def cast_operator_matrix_dtype(matrix: Array, dtype: DType):
    """
    Changes the dtype of a matrix, without changing the structural type of the object.

    This makes sure that if you pass sparse arrays to a LocalOperator, they remain
    sparse even if you change the dtype
    """
    # must copy
    # return np.asarray(matrix, dtype=dtype)
    return matrix.astype(dtype)


def canonicalize_input(hilbert: AbstractHilbert, operators, weights, *, dtype=None):
    if operators is None:
        operators = []

    # Support single-operator
    if isinstance(operators, str):
        operators = [operators]

    # default weight is 1
    if weights is None:
        weights = True

    if is_scalar(weights):
        weights = [weights for _ in operators]

    if len(weights) != len(operators):
        raise ValueError("weights should have the same length as operators.")

    if hilbert is None:
        if len(operators) > 0:
            hilbert = Qubit(len(operators[0]))
        else:
            raise ValueError(
                "To construct an empty PauliString the hilbert space "
                "must be specified."
            )

    if not np.allclose(hilbert.shape, 2):
        raise ValueError(
            "PauliStrings only work for local hilbert size 2 where PauliMatrices are defined"
        )

    if any(len(op) != hilbert.size for op in operators):
        raise ValueError("Pauli strings have inhomogeneous lengths.")

    consistent = all(bool(valid_pauli_regex.search(op)) for op in operators)
    if not consistent:
        raise ValueError(
            """Operators in string must be one of
            the Pauli operators X,Y,Z, or the identity I"""
        )

    weights = _standardize_matrix_input_type(weights)
    operators = np.asarray(operators, dtype=str)

    operators, weights = _reduce_pauli_string(operators, weights)

    # When there is an odd number of 'Y' in any string, the whole operator must be complex
    op_is_complex = any(s.count("Y") % 2 == 1 for s in operators)

    dtype = canonicalize_dtypes(
        complex if op_is_complex else float, weights, dtype=dtype
    )

    if not nkjax.is_complex_dtype(dtype):
        if op_is_complex:
            raise TypeError("Cannot specify real dtype with an odd number of Y")

        if nkjax.is_complex_dtype(weights.dtype):
            raise TypeError("Cannot specify real dtype with complex weights")

    weights = cast_operator_matrix_dtype(weights, dtype=dtype)

    return hilbert, operators, weights, weights.dtype


class PauliStringsBase(DiscreteOperator):
    """A Hamiltonian consisting of the sum of products of Pauli operators."""

    def __init__(
        self,
        hilbert: AbstractHilbert,
        operators: None | str | list[str] = None,
        weights: None | float | complex | list[float | complex] = None,
        *,
        cutoff: float = 1.0e-10,
        dtype: DType | None = None,
    ):
        """
        Constructs a new ``PauliStrings`` operator given a set of Pauli operators.
        This class has two possible forms for initialization: ``PauliStrings(hilbert, operators, ...)`` or  ``PauliStrings(operators, ...)``.
        When no hilbert argument is passed, the hilbert defaults to Qubit, where the number of qubits is automatically deduced from the operators.

        Args:
           hilbert: A hilbert space, optional (is no ``AbstractHilbert`` is passed, default is Qubit)
           operators (list(string)): A list of Pauli operators in string format, e.g. ['IXX', 'XZI'].
           weights: A list of amplitudes of the corresponding Pauli operator.
           cutoff (float): a cutoff to remove small matrix elements (default = 1e-10)
           dtype: The datatype to use for the matrix elements. Defaults to double precision if
                available.

        Examples:
           Constructs a new ``PauliStrings`` operator X_0*X_1 + 3.*Z_0*Z_1 with both construction schemes.

           >>> import netket as nk
           >>> operators, weights = ['XX','ZZ'], [1,3]
           >>> op = nk.operator.PauliStrings(operators, weights)
           >>> op.hilbert
           Qubit(N=2)
           >>> op.hilbert.size
           2
           >>> hilbert = nk.hilbert.Spin(1/2, 2)
           >>> op = nk.operator.PauliStrings(hilbert, operators, weights)
           >>> op.hilbert
           Spin(s=1/2, N=2, ordering=new)
        """
        if hilbert is None:
            raise ValueError("None-valued hilbert passed.")

        # if first argument is not Hilbert, then shift all arguments by one
        # to support not declaring the Hilbert space
        if not isinstance(hilbert, AbstractHilbert):
            hilbert, operators, weights = None, hilbert, operators

        hilbert, operators, weights, dtype = canonicalize_input(
            hilbert, operators, weights, dtype=dtype
        )

        if not np.isscalar(cutoff) or cutoff < 0:
            raise ValueError("invalid cutoff in PauliStrings.")

        super().__init__(hilbert)

        self._operators = operators
        self._weights = weights
        self._dtype = dtype

        self._cutoff = cutoff

        self._is_hermitian = None

    @property
    def operators(self) -> Iterable[str]:
        return self._operators

    @property
    def weights(self) -> Array:
        return self._weights

    @classmethod
    def identity(cls, hilbert: AbstractHilbert, **kwargs):
        return cls(hilbert, "I" * hilbert.size, **kwargs)

    @classmethod
    def from_openfermion(
        cls,
        hilbert: AbstractHilbert,
        of_qubit_operator=None,  # : "openfermion.ops.QubitOperator" type
        *,
        n_qubits: int | None = None,
    ) -> "PauliStringsBase":
        r"""
        Converts an openfermion QubitOperator into a netket PauliStrings.

        The hilbert first argument can be dropped, see :code:`__init__` for
        details and default value

        Args:
            hilbert: hilbert of the resulting PauliStrings object
            of_qubit_operator: this must be a
                `QubitOperator object <https://quantumai.google/reference/python/openfermion/ops/QubitOperator>`_ .
                More information about those objects can be found in
                `OpenFermion's documentation <https://quantumai.google/reference/python/openfermion>`_
            n_qubits: (optional) total number of qubits in the system, default None means inferring
                it from the QubitOperator. Argument is ignored when hilbert is given.

        """
        from openfermion.ops import QubitOperator

        if hilbert is None:
            raise ValueError("None-valued hilbert passed.")

        if not isinstance(hilbert, AbstractHilbert):
            # if first argument is not Hilbert, then shift all arguments by one
            hilbert, of_qubit_operator = None, hilbert

        if not isinstance(of_qubit_operator, QubitOperator):
            raise NotImplementedError()
        operators = []
        weights = []
        if hilbert is not None:
            # no warning, just overwrite
            n_qubits = hilbert.size
        if n_qubits is None:
            n_qubits = _count_of_locations(of_qubit_operator)
        for operator, weight in of_qubit_operator.terms.items():  # gives dict
            s = ["I"] * n_qubits
            for loc, op in operator:
                assert (
                    loc < n_qubits
                ), f"operator index {loc} is longer than n_qubits={n_qubits}"
                s[loc] = op
            operators.append("".join(s))
            weights.append(weight)

        ps_args = (operators, weights)
        if hilbert is not None:
            ps_args = (hilbert, *ps_args)
        return cls(*ps_args)

    @property
    def dtype(self) -> DType:
        """The dtype of the operator's matrix elements ⟨σ|Ô|σ'⟩."""
        return self._dtype

    @property
    def is_hermitian(self) -> bool:
        """Returns true if this operator is hermitian."""
        if self._is_hermitian is None:
            self._is_hermitian = np.allclose(self._weights.imag, 0.0)
        return self._is_hermitian

    def __repr__(self):
        print_list = []
        try:
            for op, w in zip(self.operators, self.weights):
                print_list.append(f"    {op} : {str(w)}")
        except Exception:
            print_list.append("...#error rendering#...")
        s = "{}(hilbert={}, n_strings={}, dtype={}, dict(operators:weights)=\n{}\n)".format(
            type(self).__name__,
            self.hilbert,
            len(self.operators),
            self.dtype,
            ",\n".join(print_list),
        )
        return s

    def copy(self, *, dtype: DType | None = None, cutoff=None):
        """Returns a copy of the operator, while optionally changing the dtype
        of the operator.

        Args:
            dtype: optional dtype
            cutoff: optional override for the cutoff value
        """

        if dtype is None:
            dtype = self.dtype
        if cutoff is None:
            cutoff = self._cutoff

        if not np.can_cast(self.dtype, dtype, casting="same_kind"):
            raise ValueError(f"Cannot cast {self.dtype} to {dtype}")

        new = type(self)(self.hilbert, dtype=dtype)
        new._cutoff = cutoff
        new._operators = self.operators

        if dtype == self.dtype:
            new._weights = self._weights.copy()
        else:
            new._weights = cast_operator_matrix_dtype(self._weights, dtype)

        return new

    def _reset_caches(self):
        self._is_hermitian = None

    def _op__matmul__(self, other):
        if not isinstance(other, PauliStringsBase):
            return NotImplemented
        op = self.copy(
            dtype=jnp.promote_types(self.dtype, _dtype(other)),
            cutoff=min(self._cutoff, other._cutoff),
        )
        return op._op_imatmul_(other)

    def _op_imatmul_(self, other: "PauliStringsBase") -> "PauliStringsBase":
        if not isinstance(other, PauliStringsBase):
            return NotImplemented
        if not self.hilbert == other.hilbert:
            raise ValueError(
                f"Can only multiply identical hilbert spaces (got A@B, A={self.hilbert}, B={other.hilbert})"
            )
        operators, weights = _matmul(
            self.operators,
            self.weights,
            other.operators,
            other.weights,
            dtype=self.dtype,
        )

        self._operators = operators
        self._weights = weights
        self._reset_caches()
        return self

    def __rmul__(self, other):
        return self.__mul__(other)

    def __mul__(self, other):
        if isinstance(other, AbstractOperator):
            raise TypeError(
                "To multiply operators use the matrix`@` "
                "multiplication operator `@` instead of the element-wise "
                "multiplication operator `*`.\n\n"
                "For example:\n\n"
                ">>> nk.operator.PauliStrings('XY')@nk.operator.PauliStrings('ZY')"
                "\n\n"
            )
        elif is_scalar(other):
            op = self.copy(dtype=jnp.promote_types(self.dtype, _dtype(other)))
            return op.__imul__(other)

        return NotImplemented

    def __imul__(self, other):
        if isinstance(other, AbstractOperator):
            raise TypeError(
                "To multiply operators use the matrix`@` "
                "multiplication operator `@` instead of the element-wise "
                "multiplication operator `*`.\n\n"
                "For example:\n\n"
                ">>> nk.operator.PauliStrings('XY')@nk.operator.PauliStrings('ZY')"
                "\n\n"
            )
        elif is_scalar(other):
            if not np.can_cast(_dtype(other), self.dtype, casting="same_kind"):
                raise ValueError(
                    f"Cannot multiply inplace operator of type {type(self)} and "
                    f"dtype {self.dtype} to scalar with dtype {_dtype(other)}"
                )
            other = np.asarray(
                other, dtype=jnp.promote_types(self.dtype, _dtype(other))
            )

            self._weights = self.weights * other
            self._reset_caches()
            return self

        return NotImplemented

    def __sub__(self, other):
        return self.__add__(-other)

    def __rsub__(self, other):
        return other + (-self)

    def __neg__(self):
        return -1 * self

    def __radd__(self, other):
        if is_scalar(other):
            return self.__add__(other)
        return super().__radd__(other)

    def __isub__(self, other):
        return self.__iadd__(-other)

    def __add__(self, other: Union["PauliStringsBase", Number]):
<<<<<<< HEAD
        if isinstance(other, PauliStringsBase):
=======
        if isinstance(other, PauliStringsBase) or is_scalar(other):
>>>>>>> 62597462
            op = self.copy(dtype=jnp.promote_types(self.dtype, _dtype(other)))
            op = op.__iadd__(other)
            return op
        return super().__add__(other)

    def __iadd__(self, other):
        if isinstance(other, PauliStringsBase):
            if not self.hilbert == other.hilbert:
                raise ValueError(
                    f"Can only add identical hilbert spaces (got A+B, A={self.hilbert}, B={other.hilbert})"
                )

            operators = np.concatenate((self.operators, other.operators))
            weights = np.concatenate((self.weights, other.weights), dtype=self.dtype)
            operators, weights = _reduce_pauli_string(operators, weights)

            self._operators = operators
            self._weights = weights
            self._cutoff = min(self._cutoff, other._cutoff)
            self._reset_caches()
            return self

        elif is_scalar(other):
            if not np.can_cast(_dtype(other), self.dtype, casting="same_kind"):
                raise ValueError(
                    f"Cannot add inplace operator with dtype {_dtype(other)} "
                    f"to operator with dtype {self.dtype}"
                )

            if other != 0.0:
                # adding a constant = adding IIII...III with weight being the constant
                return self.__iadd__(other * self.identity(self.hilbert))
            return self

        return NotImplemented


def _count_of_locations(of_qubit_operator):
    """Obtain the number of qubits in the openfermion QubitOperator. Openfermion builds operators from terms that store operators locations.

    Args:
        of_qubit_operator (openfermion.QubitOperator, openfermion.FermionOperator)

    Returns:
        n_qubits (int): number of qubits in the operator, which we can use to create a suitable hilbert space
    """

    # we always start counting from 0, so we only determine the maximum location
    def max_or_default(x):
        x = list(x)
        return max(x) if len(x) > 0 else -1  # -1 is default

    n_qubits = 1 + max_or_default(
        max_or_default(term[0] for term in op) for op in of_qubit_operator.terms.keys()
    )
    return n_qubits


@jit(nopython=True)
def _num_to_pauli(k):
    return ("I", "X", "Y", "Z")[k]


@jit(nopython=True)
def _pauli_to_num(p):
    if p == "X":
        return 1
    elif p == "Y":
        return 2
    elif p == "Z":
        return 3
    elif p == "I":
        return 0
    else:
        raise ValueError("p should be in 'XYZ'")


@jit(nopython=True)
def _levi_term(i, j):
    k = int(6 - i - j)  # i, j, k are permutations of (1,2,3), ijk=0 is already handled
    term = (i - j) * (j - k) * (k - i) / 2
    return _num_to_pauli(k), 1j * term


@jit(nopython=True)
def _apply_pauli_op_reduction(op1, op2):
    if op1 == op2:
        return "I", 1
    elif op1 == "I":
        return op2, 1
    elif op2 == "I":
        return op1, 1
    else:
        n1 = _pauli_to_num(op1)
        n2 = _pauli_to_num(op2)
        pauli, levi_factor = _levi_term(n1, n2)
        return pauli, levi_factor


@jit(nopython=True)
def _split_string(s):
    return [x for x in str(s)]


@jit(nopython=True)
def _make_new_pauli_string(op1, w1, op2, w2):
    """Compute the (symbolic) tensor product of two pauli strings with weights
    Args:
        op1, op2 (str): Pauli strings (e.g. IIXIIXZ).
        w1, w2 (complex): The corresponding weights

    Returns:
        new_op (str): the new pauli string (result of the tensor product)
        new_weight (complex): the weight of the pauli string

    """
    assert len(op1) == len(op2)
    op1 = _split_string(op1)
    op2 = _split_string(op2)
    o_w = [_apply_pauli_op_reduction(a, b) for a, b in zip(op1, op2)]
    new_op = [o[0] for o in o_w]
    new_weights = np.array([o[1] for o in o_w])
    new_op = "".join(new_op)
    new_weight = w1 * w2 * np.prod(new_weights)
    return new_op, new_weight


def _remove_zero_weights(op_arr, w_arr):
    if len(op_arr) == 0:
        return op_arr, w_arr
    idx_nz = ~np.isclose(w_arr, 0)
    if np.any(idx_nz):
        operators = op_arr[idx_nz]
        weights = w_arr[idx_nz]
    else:
        # convention
        operators = np.array(["I" * len(op_arr[0])])
        weights = np.array([0], dtype=w_arr.dtype)
    return operators, weights


def _reduce_pauli_string(op_arr, w_arr):
    """From a list of pauli strings, sum the weights of duplicate strings.
    Args:
        op1, op2 (str): Pauli strings (e.g. IIXIIXZ).
        w1, w2 (complex): The corresponding weights

    Returns:
        new_op (str): the new pauli string (result of the tensor product)
        new_weight (complex): the weight of the pauli string

    """
    operators_unique, idx = np.unique(op_arr, return_inverse=True)
    if len(operators_unique) == len(op_arr):
        # still remove zeros
        return _remove_zero_weights(op_arr, w_arr)
    summed_weights = np.array(
        [np.sum(w_arr[idx == i]) for i in range(len(operators_unique))],
        dtype=w_arr.dtype,
    )
    operators, weights = _remove_zero_weights(operators_unique, summed_weights)
    return operators, weights


def _matmul(op_arr1, w_arr1, op_arr2, w_arr2, *, dtype):
    """(Symbolic) Tensor product of two PauliStrings
    Args:
        op_arr1, op_arr2 (np.array): Arrays operators (strings) in a PauliStrings sum
        w_arr1, w_arr2 (np.array): The corresponding weights of the operators in the sums

    Returns:
        operators (np.array): Array of the resulting operator strings
        new_weight (np.array): Array of the corresponding weights
    """

    operators = []
    weights = []
    for (op1, w1), (op2, w2) in product(zip(op_arr1, w_arr1), zip(op_arr2, w_arr2)):
        # warning: numba always returns complex values, even if we are expecting float.
        op, w = _make_new_pauli_string(op1, w1, op2, w2)
        operators.append(op)
        weights.append(w)
    # so here we recast to the desired dtype
    operators, weights = np.array(operators), np.array(weights)
    # explicit real part to avoid warning
    if not nkjax.is_complex_dtype(dtype):
        weights = weights.real
    weights = weights.astype(dtype)

    operators, weights = _reduce_pauli_string(operators, weights)
    return operators, weights<|MERGE_RESOLUTION|>--- conflicted
+++ resolved
@@ -409,11 +409,7 @@
         return self.__iadd__(-other)
 
     def __add__(self, other: Union["PauliStringsBase", Number]):
-<<<<<<< HEAD
-        if isinstance(other, PauliStringsBase):
-=======
         if isinstance(other, PauliStringsBase) or is_scalar(other):
->>>>>>> 62597462
             op = self.copy(dtype=jnp.promote_types(self.dtype, _dtype(other)))
             op = op.__iadd__(other)
             return op
