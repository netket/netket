# Copyright 2021 The NetKet Authors - All rights reserved.
#
# Licensed under the Apache License, Version 2.0 (the "License");
# you may not use this file except in compliance with the License.
# You may obtain a copy of the License at
#
#    http://www.apache.org/licenses/LICENSE-2.0
#
# Unless required by applicable law or agreed to in writing, software
# distributed under the License is distributed on an "AS IS" BASIS,
# WITHOUT WARRANTIES OR CONDITIONS OF ANY KIND, either express or implied.
# See the License for the specific language governing permissions and
# limitations under the License.

from functools import wraps
from typing import TYPE_CHECKING

import jax

import numpy as np
from numba import jit
import math

from netket.graph import AbstractGraph
from netket.hilbert import Fock
from netket.utils.types import DType
from netket.errors import concrete_or_error, NumbaOperatorGetConnDuringTracingError

from .base import BoseHubbardBase

if TYPE_CHECKING:
    from .jax import BoseHubbardJax


class BoseHubbard(BoseHubbardBase):
    r"""
    An extended Bose Hubbard model Hamiltonian operator, containing both
    on-site interactions and nearest-neighboring density-density interactions.
    """

    @wraps(BoseHubbardBase.__init__)
    def __init__(
        self,
        hilbert: Fock,
        graph: AbstractGraph,
        U: float,
        V: float = 0.0,
        J: float = 1.0,
        mu: float = 0.0,
        dtype: DType | None = None,
    ):
        r"""
        Constructs a new BoseHubbard operator given a hilbert space, a graph
        specifying the connectivity and the interaction strength.
        The chemical potential and the density-density interaction strength
        can be specified as well.

        Args:
           hilbert: Hilbert space the operator acts on.
           U: The on-site interaction term.
           V: The strength of density-density interaction term.
           J: The hopping amplitude.
           mu: The chemical potential.
           dtype: The dtype of the matrix elements.

        Examples:
           Constructs a BoseHubbard operator for a 2D system.

           >>> import netket as nk
           >>> g = nk.graph.Hypercube(length=3, n_dim=2, pbc=True)
           >>> hi = nk.hilbert.Fock(n_max=3, n_particles=6, N=g.n_nodes)
           >>> op = nk.operator.BoseHubbard(hi, U=4.0, graph=g)
           >>> print(op.hilbert.size)
           9
        """
        assert isinstance(hilbert, Fock)

        U = np.asarray(U)
        V = np.asarray(V)
        J = np.asarray(J)
        mu = np.asarray(mu)
        if isinstance(graph, jax.Array):
            graph = np.asarray(graph)
        super().__init__(hilbert, graph=graph, U=U, V=V, J=J, mu=mu, dtype=dtype)

        # caches for numba indexing methods
        self._max_mels = None  # np.zeros(self._max_conn, dtype=self.dtype)
        self._max_xprime = None  # np.zeros((self._max_conn, self._n_sites), dtype=)

    def to_jax_operator(self) -> "BoseHubbardJax":  # noqa: F821
        """
        Returns the jax-compatible version of this operator, which is an
        instance of :class:`netket.operator.IsingJax`.
        """
        from .jax import BoseHubbardJax

        return BoseHubbardJax(
            self.hilbert,
            graph=self.edges,
            U=self.U,
            V=self.V,
            J=self.J,
            mu=self.mu,
            dtype=self.dtype,
        )

    @staticmethod
    @jit(nopython=True)
    def _flattened_kernel(  # pragma: no cover
        x,
        sections,
        edges,
        U,
        V,
        J,
        mu,
        n_max,
        max_conn,
        mels=None,
        x_prime=None,
        pad=False,
    ):
        batch_size = x.shape[0]
        n_sites = x.shape[1]

        mels_allocated = False
        x_prime_allocated = False

        # When executed as a closure those must be allocated inside the numba jitted function
        if mels is None:
            mels_allocated = True
            mels = np.empty(batch_size * max_conn, dtype=U.dtype)

        if x_prime is None:
            x_prime_allocated = True
            x_prime = np.empty((batch_size * max_conn, n_sites), dtype=x.dtype)

        if pad:
            x_prime[:] = np.array(0, dtype=x_prime.dtype)
            mels[:] = np.array(0, dtype=x_prime.dtype)

        sqrt = math.sqrt
        Uh = 0.5 * U

        diag_ind = 0
        for b in range(batch_size):
            mels[diag_ind] = 0.0
            x_prime[diag_ind] = np.copy(x[b])

            for i in range(n_sites):
                # chemical potential
                mels[diag_ind] -= mu * x[b, i]
                # on-site interaction
                mels[diag_ind] += Uh * x[b, i] * (x[b, i] - 1.0)

            odiag_ind = 1 + diag_ind
            for e in range(edges.shape[0]):
                i, j = edges[e][0], edges[e][1]
                n_i = x[b, i]
                n_j = x[b, j]
                mels[diag_ind] += V * n_i * n_j

                # destroy on i create on j
                if n_i > 0 and n_j < n_max:
                    mels[odiag_ind] = -J * sqrt(n_i) * sqrt(n_j + 1)
                    x_prime[odiag_ind] = np.copy(x[b])
                    x_prime[odiag_ind, i] -= 1.0
                    x_prime[odiag_ind, j] += 1.0
                    odiag_ind += 1

                # destroy on j create on i
                if n_j > 0 and n_i < n_max:
                    mels[odiag_ind] = -J * sqrt(n_j) * sqrt(n_i + 1)
                    x_prime[odiag_ind] = np.copy(x[b])
                    x_prime[odiag_ind, j] -= 1.0
                    x_prime[odiag_ind, i] += 1.0
                    odiag_ind += 1

            if pad:
                x_prime[odiag_ind : (b + 1) * max_conn] = np.copy(x[b])
                odiag_ind = (b + 1) * max_conn

            diag_ind = odiag_ind

            sections[b] = odiag_ind

        x_prime = x_prime[:odiag_ind]
        mels = mels[:odiag_ind]

        # if not allocated return copies
        if not x_prime_allocated:
            x_prime = np.copy(x_prime)
        if not mels_allocated:
            mels = np.copy(mels)

        return x_prime, mels

    def get_conn_flattened(self, x, sections, pad=False):
        r"""Finds the connected elements of the Operator. Starting
        from a given quantum number x, it finds all other quantum numbers x' such
        that the matrix element :math:`O(x,x')` is different from zero. In general there
        will be several different connected states x' satisfying this
        condition, and they are denoted here :math:`x'(k)`, for :math:`k=0,1...N_{\mathrm{connected}}`.

        This is a batched version, where x is a matrix of shape (batch_size,hilbert.size).

        Args:
            x (matrix): A matrix of shape (batch_size,hilbert.size) containing
                        the batch of quantum numbers x.
            sections (array): An array of size (batch_size) useful to unflatten
                        the output of this function.
                        See numpy.split for the meaning of sections.

        Returns:
            matrix: The connected states x', flattened together in a single matrix.
            array: An array containing the matrix elements :math:`O(x,x')` associated to each x'.

        """
        x_ids = self.hilbert.states_to_local_indices(x)
        x_ids = concrete_or_error(
            np.asarray,
            x_ids,
            NumbaOperatorGetConnDuringTracingError,
            self,
        )

        # try to cache those temporary buffers with their max size
        total_size = x.shape[0] * self._max_conn
        if self._max_xprime is None or (self._max_mels.size < total_size):
            self._max_mels = np.empty(total_size, dtype=self.dtype)
            self._max_xprime = np.empty((total_size, x.shape[-1]), dtype=x_ids.dtype)
        elif x.dtype != self._max_xprime.dtype:
            self._max_xprime = self._max_xprime.astype(x_ids.dtype)

        xp_ids, mels = self._flattened_kernel(
            x_ids,
            sections,
            self._edges,
            self._U,
            self._V,
            self._J,
            self._mu,
            self._n_max,
            self._max_conn,
            self._max_mels,
            self._max_xprime,
            pad,
<<<<<<< HEAD
        )
        xp = self.hilbert.local_indices_to_states(xp_ids, dtype=x.dtype)
        return xp, mels

    def _get_conn_flattened_closure(self):
        _edges = self._edges
        _U = self._U
        _V = self._V
        _J = self._J
        _mu = self._mu
        _n_max = self._n_max
        _max_conn = self._max_conn
        fun = self._flattened_kernel

        # do not pass the preallocated self._max_mels and self._max_xprime because they are frozen in a closure
        # and become read only
        def gccf_fun(x, sections):  # pragma: no cover
            return fun(
                x,
                sections,
                _edges,
                _U,
                _V,
                _J,
                _mu,
                _n_max,
                _max_conn,
            )

        return jit(nopython=True)(gccf_fun)
=======
        )
>>>>>>> 84b60769
<|MERGE_RESOLUTION|>--- conflicted
+++ resolved
@@ -245,37 +245,6 @@
             self._max_mels,
             self._max_xprime,
             pad,
-<<<<<<< HEAD
         )
         xp = self.hilbert.local_indices_to_states(xp_ids, dtype=x.dtype)
-        return xp, mels
-
-    def _get_conn_flattened_closure(self):
-        _edges = self._edges
-        _U = self._U
-        _V = self._V
-        _J = self._J
-        _mu = self._mu
-        _n_max = self._n_max
-        _max_conn = self._max_conn
-        fun = self._flattened_kernel
-
-        # do not pass the preallocated self._max_mels and self._max_xprime because they are frozen in a closure
-        # and become read only
-        def gccf_fun(x, sections):  # pragma: no cover
-            return fun(
-                x,
-                sections,
-                _edges,
-                _U,
-                _V,
-                _J,
-                _mu,
-                _n_max,
-                _max_conn,
-            )
-
-        return jit(nopython=True)(gccf_fun)
-=======
-        )
->>>>>>> 84b60769
+        return xp, mels