# Copyright 2021 The NetKet Authors - All rights reserved.
#
# Licensed under the Apache License, Version 2.0 (the "License");
# you may not use this file except in compliance with the License.
# You may obtain a copy of the License at
#
#    http://www.apache.org/licenses/LICENSE-2.0
#
# Unless required by applicable law or agreed to in writing, software
# distributed under the License is distributed on an "AS IS" BASIS,
# WITHOUT WARRANTIES OR CONDITIONS OF ANY KIND, either express or implied.
# See the License for the specific language governing permissions and
# limitations under the License.

import re
from typing import List, Union
from netket.utils.types import DType

import numpy as np
from numba import jit
from itertools import product

from netket.hilbert import Qubit, AbstractHilbert

from ._discrete_operator import DiscreteOperator

valid_pauli_regex = re.compile(r"^[XYZI]+$")


class PauliStrings(DiscreteOperator):
    """A Hamiltonian consisiting of the sum of products of Pauli operators."""

    def __init__(
        self,
        hilbert: AbstractHilbert,
        operators: List[str] = None,
        weights: List[Union[float, complex]] = None,
        *,
        cutoff: float = 1.0e-10,
        dtype: DType = complex,
        initialize: bool = False,
    ):
        """
        Constructs a new ``PauliStrings`` operator given a set of Pauli operators.

        Args:
           hilbert: A hilbert space, optional (default is Qubit)
           operators (list(string)): A list of Pauli operators in string format, e.g. ['IXX', 'XZI'].
           weights: A list of amplitudes of the corresponding Pauli operator.
           cutoff (float): a cutoff to remove small matrix elements
           initialize: (bool) whether to initialize the operator to enable computation of connected elements

        Examples:
           Constructs a new ``PauliStrings`` operator X_0*X_1 + 3.*Z_0*Z_1.

           >>> import netket as nk
           >>> operators, weights = ['XX','ZZ'], [1,3]
           >>> op = nk.operator.PauliStrings(operators, weights)
           >>> op.hilbert.size
           2
        """
        if not isinstance(hilbert, AbstractHilbert):
            # if first argument is not Hilbert, then shift all arguments by one
            hilbert, operators, weights = None, hilbert, operators

        if len(operators) == 0:
            raise ValueError("No Pauli operators passed.")

        if weights is None:
            # default weight is 1
            weights = [True for i in operators]

        if len(weights) != len(operators):
            raise ValueError("weights should have the same length as operators.")

        if not np.isscalar(cutoff) or cutoff < 0:
            raise ValueError("invalid cutoff in PauliStrings.")

        _hilb_size = len(operators[0])
        consistent = all(len(op) == _hilb_size for op in operators)
        if not consistent:
            raise ValueError("Pauli strings have inhomogeneous lengths.")

        consistent = all(bool(valid_pauli_regex.search(op)) for op in operators)
        if not consistent:
            raise ValueError(
                """Operators in string must be one of
                the Pauli operators X,Y,Z, or the identity I"""
            )

        if hilbert is None:
            # raise deprecation warning
            hilbert = Qubit(_hilb_size)

        super().__init__(hilbert)
        if self.hilbert.local_size != 2:
            raise ValueError(
                "PauliStrings only work for local hilbert size 2 where PauliMatrices are defined"
            )

        self._cutoff = cutoff
        b_weights = np.asarray(weights, dtype=dtype)
        self._is_hermitian = np.allclose(b_weights.imag, 0.0)

        self._orig_operators = np.array(operators, dtype=str)
        self._orig_weights = np.array(weights, dtype=dtype)
        self._dtype = dtype

        self._initialized = False
        if initialize:
            self.setup()

    @classmethod
<<<<<<< HEAD
    def identity(cls, hilbert, **kwargs):
=======
    def identity_from_hilbert(cls, hilbert: Hilbert, **kwargs):
>>>>>>> 5cdcf5a8
        operators = ("I" * hilbert.size,)
        weights = (1,)
        return PauliStrings(hilbert, operators, weights, **kwargs)

    def setup(self, force=False):
        if force or not self._initialized:

            dtype = self._dtype
            n_operators = len(self._orig_operators)
            hilb_size = self.hilbert.size

            b_to_change = [] * n_operators
            b_z_check = [] * n_operators

            acting = {}

            def find_char(s, ch):
                return [i for i, ltr in enumerate(s) if ltr == ch]

            def append(key, k):
                # convert list to tuple
                key = tuple(set(key))  # order of X and Y does not matter
                if key in acting:
                    acting[key].append(k)
                else:
                    acting[key] = [k]

            _n_z_check_max = 0

            for i, op in enumerate(self._orig_operators):
                b_to_change = []
                b_z_check = []
                b_weights = self._orig_weights[i]

                x_ops = find_char(op, "X")
                if len(x_ops):
                    b_to_change += x_ops

                y_ops = find_char(op, "Y")
                if len(y_ops):
                    b_to_change += y_ops
                    b_weights *= (-1.0j) ** (len(y_ops))
                    b_z_check += y_ops

                z_ops = find_char(op, "Z")
                if len(z_ops):
                    b_z_check += z_ops

                _n_z_check_max = max(_n_z_check_max, len(b_z_check))
                append(b_to_change, (b_weights, b_z_check))

            # now group together operators with same final state
            n_operators = len(acting)
            _n_op_max = max(
                list(map(lambda x: len(x), list(acting.values()))), default=n_operators
            )

            # unpacking the dictionary into fixed-size arrays
            _sites = np.empty((n_operators, hilb_size), dtype=np.intp)
            _ns = np.empty((n_operators), dtype=np.intp)
            _n_op = np.empty(n_operators, dtype=np.intp)
            _weights = np.empty((n_operators, _n_op_max), dtype=dtype)
            _nz_check = np.empty((n_operators, _n_op_max), dtype=np.intp)
            _z_check = np.empty((n_operators, _n_op_max, _n_z_check_max), dtype=np.intp)

            for i, act in enumerate(acting.items()):
                sites = act[0]
                nsi = len(sites)
                _sites[i, :nsi] = sites
                _ns[i] = nsi
                values = act[1]
                _n_op[i] = len(values)
                for j in range(_n_op[i]):
                    _weights[i, j] = values[j][0]
                    _nz_check[i, j] = len(values[j][1])
                    _z_check[i, j, : _nz_check[i, j]] = values[j][1]

            self._sites = _sites
            self._ns = _ns
            self._n_op = _n_op
            self._weights = _weights
            self._nz_check = _nz_check
            self._z_check = _z_check

            self._x_prime_max = np.empty((n_operators, hilb_size))
            self._mels_max = np.empty((n_operators), dtype=dtype)
            self._n_operators = n_operators

            self._initialized = True

    @property
    def dtype(self) -> DType:
        """The dtype of the operator's matrix elements ⟨σ|Ô|σ'⟩."""
        return self._dtype

    @property
    def is_hermitian(self) -> bool:
        """Returns true if this operator is hermitian."""
        return self._is_hermitian

    @property
    def max_conn_size(self) -> int:
        """The maximum number of non zero ⟨x|O|x'⟩ for every x."""
        # 1 connection for every operator X, Y, Z...
        self.setup()
        return self._n_operators

    def __repr__(self):
        print_list = []
        for op, w in zip(self._orig_operators, self._orig_weights):
            print_list.append("    {} : {}".format(op, str(w)))
        s = "PauliStrings(hilbert={}, n_strings={}, dict(operators:weights)=\n{}\n)".format(
            self.hilbert, len(self._orig_operators), ",\n".join(print_list)
        )
        return s

    def _op__matmul__(self, other):
        if not isinstance(other, PauliStrings):
            return NotImplementedError
        if not self.hilbert == other.hilbert:
            raise ValueError(
                f"Can only multiply identical hilbert spaces (got A@B, A={self.hilbert}, B={other.hilbert})"
            )
        operators, weights = _matmul(
            self._orig_operators,
            self._orig_weights,
            other._orig_operators,
            other._orig_weights,
        )
        return PauliStrings(
            operators=operators,
            weights=weights,
            cutoff=max(self._cutoff, other._cutoff),
            dtype=self.dtype,
            hilbert=self.hilbert,
        )

    def __rmul__(self, scalar):
        return self * scalar

    def __mul__(self, scalar):
        if not np.issubdtype(type(scalar), np.number):
            raise NotImplementedError
        weights = self._orig_weights * scalar
        return PauliStrings(
            self.hilbert,
            self._orig_operators,
            weights,
            dtype=self.dtype,
            cutoff=self._cutoff,
        )

    def __radd__(self, other):
        return self + other

    def __add__(self, other):
        if np.issubdtype(type(other), np.number):
            if other != 0.0:
                return NotImplementedError
            return self
        if not isinstance(other, PauliStrings):
            raise NotImplementedError
        if not self.hilbert == other.hilbert:
            raise ValueError(
                f"Can only add identical hilbert spaces (got A+B, A={self.hilbert}, B={other.hilbert})"
            )
        operators = np.concatenate((self._orig_operators, other._orig_operators))
        weights = np.concatenate((self._orig_weights, other._orig_weights))
        operators, weights = _reduce_pauli_string(operators, weights)
        return PauliStrings(
            self.hilbert,
            operators,
            weights,
            dtype=self.dtype,
            cutoff=self._cutoff,
        )

    @staticmethod
    @jit(nopython=True)
    def _flattened_kernel(
        x,
        sections,
        x_prime,
        mels,
        sites,
        ns,
        n_op,
        weights,
        nz_check,
        z_check,
        cutoff,
        max_conn,
        local_states,
        pad=False,
    ):
        x_prime = np.zeros((x.shape[0] * max_conn, x_prime.shape[1]))
        mels = np.zeros((x.shape[0] * max_conn), dtype=mels.dtype)
        state_1 = local_states[-1]

        n_c = 0
        for b in range(x.shape[0]):
            xb = x[b]
            for i in range(sites.shape[0]):
                mel = 0.0
                for j in range(n_op[i]):
                    if nz_check[i, j] > 0:
                        to_check = z_check[i, j, : nz_check[i, j]]
                        n_z = np.count_nonzero(xb[to_check] == state_1)
                    else:
                        n_z = 0

                    mel += weights[i, j] * (-1.0) ** n_z

                if abs(mel) > cutoff:
                    x_prime[n_c] = np.copy(xb)
                    for site in sites[i, : ns[i]]:
                        new_state_idx = int(x_prime[n_c, site] == local_states[0])
                        x_prime[n_c, site] = local_states[new_state_idx]
                    mels[n_c] = mel
                    n_c += 1

            if pad:
                n_c = (b + 1) * max_conn

            sections[b] = n_c
        return x_prime[:n_c], mels[:n_c]

    def get_conn_flattened(self, x, sections, pad=False):
        r"""Finds the connected elements of the Operator. Starting
        from a given quantum number x, it finds all other quantum numbers x' such
        that the matrix element :math:`O(x,x')` is different from zero. In general there
        will be several different connected states x' satisfying this
        condition, and they are denoted here :math:`x'(k)`, for :math:`k=0,1...N_{\mathrm{connected}}`.

        This is a batched version, where x is a matrix of shape (batch_size,hilbert.size).

        Args:
            x (matrix): A matrix of shape (batch_size,hilbert.size) containing
                        the batch of quantum numbers x.
            sections (array): An array of size (batch_size) useful to unflatten
                        the output of this function.
                        See numpy.split for the meaning of sections.

        Returns:
            matrix: The connected states x', flattened together in a single matrix.
            array: An array containing the matrix elements :math:`O(x,x')` associated to each x'.

        """
        self.setup()
        x = np.array(x)
        assert (
            x.shape[-1] == self.hilbert.size
        ), "size of hilbert space does not match size of x"
        return self._flattened_kernel(
            x,
            sections,
            self._x_prime_max,
            self._mels_max,
            self._sites,
            self._ns,
            self._n_op,
            self._weights,
            self._nz_check,
            self._z_check,
            self._cutoff,
            self._n_operators,
            np.array(self.hilbert.local_states),
            pad,
        )

    def _get_conn_flattened_closure(self):
        self.setup()
        _x_prime_max = self._x_prime_max
        _mels_max = self._mels_max
        _sites = self._sites
        _ns = self._ns
        _n_op = self._n_op
        _weights = self._weights
        _nz_check = self._nz_check
        _z_check = self._z_check
        _cutoff = self._cutoff
        _n_operators = self._n_operators
        fun = self._flattened_kernel
        _local_states = np.array(self.hilbert.local_states)

        def gccf_fun(x, sections):
            return fun(
                x,
                sections,
                _x_prime_max,
                _mels_max,
                _sites,
                _ns,
                _n_op,
                _weights,
                _nz_check,
                _z_check,
                _cutoff,
                _n_operators,
                _local_states,
            )

        return jit(nopython=True)(gccf_fun)


@jit(nopython=True)
def _num_to_pauli(k):
    return ("I", "X", "Y", "Z")[k]


@jit(nopython=True)
def _pauli_to_num(p):
    if p == "X":
        return 1
    elif p == "Y":
        return 2
    elif p == "Z":
        return 3
    elif p == "I":
        return 0
    else:
        raise ValueError("p should be in 'XYZ'")


@jit(nopython=True)
def _levi_term(i, j):
    k = int(6 - i - j)  # i, j, k are permutations of (1,2,3), ijk=0 is already handled
    term = (i - j) * (j - k) * (k - i) / 2
    return _num_to_pauli(k), 1j * term


@jit(nopython=True)
def _apply_pauli_op_reduction(op1, op2):
    if op1 == op2:
        return "I", 1
    elif op1 == "I":
        return op2, 1
    elif op2 == "I":
        return op1, 1
    else:
        n1 = _pauli_to_num(op1)
        n2 = _pauli_to_num(op2)
        pauli, levi_factor = _levi_term(n1, n2)
        return pauli, levi_factor


@jit(nopython=True)
def _split_string(s):
    return [x for x in str(s)]


@jit(nopython=True, nogil=True)
def _make_new_pauli_string(op1, w1, op2, w2):
    assert len(op1) == len(op2)
    op1 = _split_string(op1)
    op2 = _split_string(op2)
    o_w = [_apply_pauli_op_reduction(a, b) for a, b in zip(op1, op2)]
    new_op = [o[0] for o in o_w]
    new_weights = np.array([o[1] for o in o_w])
    new_op = "".join(new_op)
    new_weights = w1 * w2 * np.prod(new_weights)
    return new_op, new_weights


def _reduce_pauli_string(op_arr, w_arr):
    operators_unique, idx = np.unique(op_arr, return_inverse=True)
    if len(operators_unique) == len(op_arr):
        return op_arr, w_arr
    summed_weights = np.array(
        [np.sum(w_arr[idx == i]) for i in range(len(operators_unique))]
    )
    idx_nz = ~np.isclose(summed_weights, 0)
    operators = operators_unique[idx_nz]
    weights = summed_weights[idx_nz]
    return operators, weights


def _matmul(op_arr1, w_arr1, op_arr2, w_arr2):
    operators = []
    weights = []
    for (op1, w1), (op2, w2) in product(zip(op_arr1, w_arr1), zip(op_arr2, w_arr2)):
        op, w = _make_new_pauli_string(op1, w1, op2, w2)
        operators.append(op)
        weights.append(w)
    operators, weights = np.array(operators), np.array(weights)
    return _reduce_pauli_string(operators, weights)<|MERGE_RESOLUTION|>--- conflicted
+++ resolved
@@ -108,19 +108,16 @@
 
         self._initialized = False
         if initialize:
-            self.setup()
+            self._setup()
 
     @classmethod
-<<<<<<< HEAD
-    def identity(cls, hilbert, **kwargs):
-=======
-    def identity_from_hilbert(cls, hilbert: Hilbert, **kwargs):
->>>>>>> 5cdcf5a8
+    def identity(cls, hilbert: AbstractHilbert, **kwargs):
         operators = ("I" * hilbert.size,)
         weights = (1,)
         return PauliStrings(hilbert, operators, weights, **kwargs)
 
-    def setup(self, force=False):
+    def _setup(self, force=False):
+        """Analyze the operator strings and precompute arrays for get_conn inference"""
         if force or not self._initialized:
 
             dtype = self._dtype
@@ -204,6 +201,8 @@
             self._mels_max = np.empty((n_operators), dtype=dtype)
             self._n_operators = n_operators
 
+            self._local_states
+
             self._initialized = True
 
     @property
@@ -220,7 +219,7 @@
     def max_conn_size(self) -> int:
         """The maximum number of non zero ⟨x|O|x'⟩ for every x."""
         # 1 connection for every operator X, Y, Z...
-        self.setup()
+        self._setup()
         return self._n_operators
 
     def __repr__(self):
@@ -246,11 +245,11 @@
             other._orig_weights,
         )
         return PauliStrings(
-            operators=operators,
-            weights=weights,
+            self.hilbert,
+            operators,
+            weights,
             cutoff=max(self._cutoff, other._cutoff),
             dtype=self.dtype,
-            hilbert=self.hilbert,
         )
 
     def __rmul__(self, scalar):
@@ -364,7 +363,7 @@
             array: An array containing the matrix elements :math:`O(x,x')` associated to each x'.
 
         """
-        self.setup()
+        self._setup()
         x = np.array(x)
         assert (
             x.shape[-1] == self.hilbert.size
@@ -382,12 +381,12 @@
             self._z_check,
             self._cutoff,
             self._n_operators,
-            np.array(self.hilbert.local_states),
+            self._local_states,
             pad,
         )
 
     def _get_conn_flattened_closure(self):
-        self.setup()
+        self._setup()
         _x_prime_max = self._x_prime_max
         _mels_max = self._mels_max
         _sites = self._sites
@@ -399,7 +398,7 @@
         _cutoff = self._cutoff
         _n_operators = self._n_operators
         fun = self._flattened_kernel
-        _local_states = np.array(self.hilbert.local_states)
+        _local_states = self.local_states
 
         def gccf_fun(x, sections):
             return fun(
@@ -467,8 +466,18 @@
     return [x for x in str(s)]
 
 
-@jit(nopython=True, nogil=True)
+@jit(nopython=True)
 def _make_new_pauli_string(op1, w1, op2, w2):
+    """Compute the (symbolic) tensor product of two pauli strings with weights
+    Args:
+        op1, op2 (str): Pauli strings (e.g. IIXIIXZ).
+        w1, w2 (complex): The corresponding weights
+
+    Returns:
+        new_op (str): the new pauli string (result of the tensor product)
+        new_weight (complex): the weight of the pauli string
+
+    """
     assert len(op1) == len(op2)
     op1 = _split_string(op1)
     op2 = _split_string(op2)
@@ -476,11 +485,21 @@
     new_op = [o[0] for o in o_w]
     new_weights = np.array([o[1] for o in o_w])
     new_op = "".join(new_op)
-    new_weights = w1 * w2 * np.prod(new_weights)
-    return new_op, new_weights
+    new_weight = w1 * w2 * np.prod(new_weights)
+    return new_op, new_weight
 
 
 def _reduce_pauli_string(op_arr, w_arr):
+    """From a list of pauli strings, sum the weights of duplicate strings.
+    Args:
+        op1, op2 (str): Pauli strings (e.g. IIXIIXZ).
+        w1, w2 (complex): The corresponding weights
+
+    Returns:
+        new_op (str): the new pauli string (result of the tensor product)
+        new_weight (complex): the weight of the pauli string
+
+    """
     operators_unique, idx = np.unique(op_arr, return_inverse=True)
     if len(operators_unique) == len(op_arr):
         return op_arr, w_arr
@@ -494,6 +513,17 @@
 
 
 def _matmul(op_arr1, w_arr1, op_arr2, w_arr2):
+    """(Symbolic) Tensor product of two PauliStrings
+    Args:
+        op_arr1, op_arr2 (np.array(dtype=str)): Arrays operators (strings) in a PauliStrings sum
+        w_arr1, w_arr2 (np.array(dtype=complex)): The corresponding weights of the operators in the sums
+
+    Returns:
+        operators (np.array(dtype=str)): Array of the resulting operator strings
+        new_weight (np.array(dtype=complex)): Array of the corresponding weights
+
+    """
+
     operators = []
     weights = []
     for (op1, w1), (op2, w2) in product(zip(op_arr1, w_arr1), zip(op_arr2, w_arr2)):
@@ -501,4 +531,5 @@
         operators.append(op)
         weights.append(w)
     operators, weights = np.array(operators), np.array(weights)
-    return _reduce_pauli_string(operators, weights)+    operators, weights = _reduce_pauli_string(operators, weights)
+    return operators, weights