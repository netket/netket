--- conflicted
+++ resolved
@@ -105,44 +105,10 @@
             pad,
         )
 
-<<<<<<< HEAD
         xp = self.hilbert.local_indices_to_states(xp_ids, dtype=x.dtype)
         return xp, mels
 
-    def _get_conn_flattened_closure(self):
-        self._setup()
-        _basis = self._basis
-        _constant = self._constant
-        _diag_mels = self._diag_mels
-        _n_conns = self._n_conns
-        _mels = self._mels
-        _x_prime = self._x_prime
-        _acting_on = self._acting_on
-        _acting_size = self._acting_size
-        # workaround my painfully discovered Numba#6979 (cannot use numpy bools in closures)
-        _nonzero_diagonal = bool(self._nonzero_diagonal)
-
-        fun = self._get_conn_flattened_kernel
-
-        def gccf_fun(x, sections):
-            return fun(
-                x,
-                sections,
-                _basis,
-                _constant,
-                _diag_mels,
-                _n_conns,
-                _mels,
-                _x_prime,
-                _acting_on,
-                _acting_size,
-                _nonzero_diagonal,
-            )
-
-        return numba.jit(nopython=True)(gccf_fun)
-
-=======
->>>>>>> 84b60769
+
     @staticmethod
     @numba.jit(nopython=True)
     def _get_conn_flattened_kernel(
