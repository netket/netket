# Copyright 2021-2022 The NetKet Authors - All rights reserved.
#
# Licensed under the Apache License, Version 2.0 (the "License");
# you may not use this file except in compliance with the License.
# You may obtain a copy of the License at
#
#    http://www.apache.org/licenses/LICENSE-2.0
#
# Unless required by applicable law or agreed to in writing, software
# distributed under the License is distributed on an "AS IS" BASIS,
# WITHOUT WARRANTIES OR CONDITIONS OF ANY KIND, either express or implied.
# See the License for the specific language governing permissions and
# limitations under the License.

from typing import Union, Optional, TYPE_CHECKING

import numbers

from textwrap import dedent

import numpy as np
import jax.numpy as jnp
import numba
from scipy.sparse import issparse

from netket.hilbert import AbstractHilbert
from netket.utils.types import DType, Array
from netket.utils.numbers import dtype as _dtype, is_scalar
from netket.errors import concrete_or_error, NumbaOperatorGetConnDuringTracingError

from .._discrete_operator import DiscreteOperator
from .._lazy import Transpose

from .helpers import (
    canonicalize_input,
    _multiply_operators,
    cast_operator_matrix_dtype,
)
from .compile_helpers import pack_internals
from .convert import local_operators_to_pauli_strings

if TYPE_CHECKING:
<<<<<<< HEAD
    from netket.operator import PauliStrings
=======
    from .._pauli_strings import PauliStrings
>>>>>>> 92863076


def is_hermitian(a: np.ndarray, rtol=1e-05, atol=1e-08) -> bool:
    if issparse(a):
        return np.allclose(a.todense(), a.T.conj().todense(), rtol=rtol, atol=atol)
    else:
        return np.allclose(a, a.T.conj(), rtol=rtol, atol=atol)


def _is_sorted(a):
    for i in range(len(a) - 1):
        if a[i + 1] < a[i]:
            return False
    return True


class LocalOperator(DiscreteOperator):
    """A custom local operator. This is a sum of an arbitrary number of operators
    acting locally on a limited set of k quantum numbers (i.e. k-local,
    in the quantum information sense).
    """

    __module__ = "netket.operator"

    def __init__(
        self,
        hilbert: AbstractHilbert,
        operators: Union[list[Array], Array] = [],
        acting_on: Union[list[int], list[list[int]]] = [],
        constant: numbers.Number = 0,
        dtype: Optional[DType] = None,
    ):
        r"""
        Constructs a new ``LocalOperator`` given a hilbert space and (if
        specified) a constant level shift.

        Args:
           hilbert: Hilbert space the operator acts on.
           operators: A list of operators, in matrix form. Supports numpy dense or scipy
           sparse format
           acting_on: A list of list of sites, which the corresponding operators act on. This
                should be constructed such that :code:`operators[i]` acts on the sites :code:`acting_on[i]`.
                If operators is not a list of operators, acting_on should just be the list of
                corresponding sites.
           constant: Constant diagonal shift of the operator, equivalent to
                :math:`+\text{c}\hat{I}`. Default is 0.0.

        Examples:
           Constructs a ``LocalOperator`` without any operators.

           >>> from netket.hilbert import CustomHilbert
           >>> from netket.operator import LocalOperator
           >>> hi = CustomHilbert(local_states=[-1, 1])**20
           >>> empty_hat = LocalOperator(hi)
           >>> print(len(empty_hat.acting_on))
           0
        """
        super().__init__(hilbert)
        self.mel_cutoff = 1.0e-6
        self._initialized = None
        self._is_hermitian = None

        if not all(
            [_is_sorted(hilbert.states_at_index(i)) for i in range(hilbert.size)]
        ):
            raise ValueError(
                dedent(
                    """LocalOperator needs an hilbert space with sorted state values at
                every site.
                """
                )
            )

        # Canonicalize input. From now on input is guaranteed to be in canonical order
        operators, acting_on, dtype = canonicalize_input(
            self.hilbert, operators, acting_on, constant, dtype=dtype
        )
        self._dtype = dtype
        self._constant = np.array(constant, dtype=dtype)

        self._operators_dict = {}
        for op, aon in zip(operators, acting_on):
            self._add_operator(aon, op)

    def _add_operator(self, acting_on: tuple, operator: Array):
        """
        Adds an operator acting on a subset of sites.

        Does not modify in-place the operators themselves which are treated as
        immutables.
        """
        assert isinstance(acting_on, tuple)
        # acting_on_key = tuple(acting_on)
        if acting_on in self._operators_dict:
            operator = self._operators_dict[acting_on] + operator

        self._operators_dict[acting_on] = operator

    @property
    def operators(self) -> list[np.ndarray]:
        """List of the matrices of the operators encoded in this Local Operator.
        Returns a copy.
        """
        return list(self._operators_dict.values())

    @property
    def _operators(self) -> list[np.ndarray]:
        return self.operators

    @property
    def acting_on(self) -> list[list[int]]:
        """List containing the list of the sites on which every operator acts.

        Every operator `self.operators[i]` acts on the sites `self.acting_on[i]`
        """
        return list(self._operators_dict.keys())

    @property
    def n_operators(self) -> int:
        return len(self._operators_dict)

    @property
    def dtype(self) -> DType:
        return self._dtype

    @property
    def size(self) -> int:
        return self._size

    @property
    # A way to cache the property depending on modifications of self._operators is described here:
    # https://stackoverflow.com/questions/48262273/python-bookkeeping-dependencies-in-cached-attributes-that-might-change
    def is_hermitian(self) -> bool:
        """Returns true if this operator is hermitian."""
        # TODO: (VolodyaCO) I guess that if we have an operator with diagonal elements equal to 1j*C+Y, some complex constant, and
        # self._constant=-1j*C, then the actual diagonal would be Y. How do we check hermiticity taking into account the diagonal
        # elements as well as the self._constant? For the moment I just check hermiticity of the added constant, which must be real.
        if self._is_hermitian is None:
            self._is_hermitian = all(map(is_hermitian, self.operators)) and np.isreal(
                self._constant
            )

        return self._is_hermitian

    @property
    def mel_cutoff(self) -> float:
        r"""float: The cutoff for matrix elements.
        Only matrix elements such that abs(O(i,i))>mel_cutoff
        are considered"""
        return self._mel_cutoff

    @mel_cutoff.setter
    def mel_cutoff(self, mel_cutoff):
        self._mel_cutoff = mel_cutoff
        assert self.mel_cutoff >= 0

    @property
    def constant(self) -> numbers.Number:
        return self._constant

    def to_pauli_strings(self) -> "PauliStrings":  # noqa: F821
        """Convert to PauliStrings object"""
        return local_operators_to_pauli_strings(
            self.hilbert, self.operators, self.acting_on, self.constant, self.dtype
        )

    def copy(self, *, dtype: Optional[DType] = None):
        """Returns a copy of the operator, while optionally changing the dtype
        of the operator.

        Args:
            dtype: optional dtype
        """

        if dtype is None:
            dtype = self.dtype

        if not np.can_cast(self.dtype, dtype, casting="same_kind"):
            raise ValueError(f"Cannot cast {self.dtype} to {dtype}")

        new = LocalOperator(self.hilbert, constant=self.constant, dtype=dtype)
        new.mel_cutoff = self.mel_cutoff

        if dtype == self.dtype:
            new._operators_dict = self._operators_dict.copy()
        else:
            new._operators_dict = {
                aon: cast_operator_matrix_dtype(op, dtype)
                for aon, op in self._operators_dict.items()
            }

        return new

    def transpose(self, *, concrete=False):
        r"""LocalOperator: Returns the transpose of this operator."""
        if concrete:
            new = self.copy()
            for aon in new._operators_dict.keys():
                new._operators_dict[aon] = new._operators_dict[aon].transpose()
            return new
        else:
            return Transpose(self)

    def conjugate(self, *, concrete=False):
        r"""LocalOperator: Returns the complex conjugate of this operator."""
        new = self.copy()
        for aon in new._operators_dict.keys():
            new._operators_dict[aon] = new._operators_dict[aon].copy().conjugate()
        return new

    def __radd__(self, other):
        return self.__add__(other)

    def __sub__(self, other):
        return self + (-other)

    def __rsub__(self, other):
        return other + (-self)

    def __isub__(self, other):
        return self.__iadd__(-other)

    def __neg__(self):
        return -1 * self

    def __add__(self, other: Union["LocalOperator", numbers.Number]):
        op = self.copy(dtype=jnp.promote_types(self.dtype, _dtype(other)))
        op = op.__iadd__(other)
        return op

    def __iadd__(self, other):
        if isinstance(other, LocalOperator):
            if self.hilbert != other.hilbert:
                return NotImplemented

            if not np.can_cast(other.dtype, self.dtype, casting="same_kind"):
                raise ValueError(
                    f"Cannot add inplace operator with dtype {other.dtype} "
                    f"to operator with dtype {self.dtype}"
                )

            assert other.mel_cutoff == self.mel_cutoff
            self._constant += other.constant.item()
            for aon, op in other._operators_dict.items():
                self._add_operator(aon, op)

            self._reset_caches()
            return self
        if is_scalar(other):
            if not np.can_cast(type(other), self.dtype, casting="same_kind"):
                raise ValueError(
                    f"Cannot add inplace operator with dtype {type(other)} "
                    f"to operator with dtype {self.dtype}"
                )

            self._reset_caches()
            self._constant += other
            return self

        return NotImplemented

    def __truediv__(self, other):
        if not is_scalar(other):
            raise TypeError("Only division by a scalar number is supported.")

        if other == 0:
            raise ValueError("Dividing by 0")
        return self.__mul__(1.0 / other)

    def __rmul__(self, other):
        return self.__mul__(other)

    def __mul__(self, other):
        if isinstance(other, DiscreteOperator):
            op = self.copy(dtype=jnp.promote_types(self.dtype, _dtype(other)))
            return op.__imatmul__(other)
        elif is_scalar(other):
            op = self.copy(dtype=jnp.promote_types(self.dtype, _dtype(other)))
            return op.__imul__(other)
        return NotImplemented

    def __imul__(self, other):
        if isinstance(other, DiscreteOperator):
            return self.__imatmul__(other)
        elif is_scalar(other):
            if not np.can_cast(_dtype(other), self.dtype, casting="same_kind"):
                raise ValueError(
                    f"Cannot add inplace operator of type {type(other)} and "
                    f"dtype {_dtype(other)} to operator with dtype {self.dtype}"
                )
            other = np.asarray(
                other, dtype=jnp.promote_types(self.dtype, _dtype(other))
            )

            self._constant *= other
            if np.abs(other) <= self.mel_cutoff:
                self._operators_dict = {}
            else:
                for key in self._operators_dict:
                    self._operators_dict[key] = other * self._operators_dict[key]

            self._reset_caches()
            return self

        return NotImplemented

    def __imatmul__(self, other):
        if not isinstance(other, LocalOperator):
            return NotImplemented

        if not np.can_cast(other.dtype, self.dtype, casting="same_kind"):
            raise ValueError(
                f"Cannot add inplace operator with dtype {type(other)} to operator with dtype {self.dtype}"
            )

        return self._op_imatmul_(other)

    def _op__matmul__(self, other: "LocalOperator") -> "LocalOperator":
        if not isinstance(other, LocalOperator):
            return NotImplemented
        op = self.copy(dtype=jnp.promote_types(self.dtype, _dtype(other)))
        return op._op_imatmul_(other)

    def _op_imatmul_(self, other: "LocalOperator") -> "LocalOperator":
        if not isinstance(other, LocalOperator):
            return NotImplemented

        # (α + ∑ᵢAᵢ)(β + ∑ᵢBᵢ) =
        # = αβ + α ∑ᵢBᵢ + β ∑ᵢAᵢ + ∑ᵢⱼAᵢBⱼ
        # = β(α + ∑ᵢAᵢ) + α ∑ᵢBᵢ + ∑ᵢⱼAᵢBⱼ

        α = self.constant.item()
        β = other.constant.item()
        # copy A dict because it is modified inplace in __imul__(β) and add_operators
        A_op_dict = self._operators_dict.copy()
        B_op_dict = other._operators_dict

        # αβ + β ∑ᵢAᵢ
        self.__imul__(β)

        # α ∑ᵢBᵢ
        if np.abs(α) > self.mel_cutoff:
            for aon, op in B_op_dict.items():
                self._add_operator(aon, α * op)

        # ∑ᵢⱼAᵢBⱼ
        for supp_A_i, A_i in A_op_dict.items():
            for supp_B_j, B_j in B_op_dict.items():
                self._add_operator(
                    *_multiply_operators(
                        self.hilbert, supp_A_i, A_i, supp_B_j, B_j, dtype=self.dtype
                    )
                )

        is_hermitian_A = self._is_hermitian
        is_hermitian_B = other._is_hermitian

        self._reset_caches()

        if is_hermitian_A and is_hermitian_B:
            self._is_hermitian = is_hermitian_A

        return self

    def _reset_caches(self):
        """
        Cleans the internal caches built on the operator.
        """
        self._initialized = False
        self._is_hermitian = None

    def _setup(self, force: bool = False):
        """Analyze the operator strings and precompute arrays for get_conn inference"""
        if force or not self._initialized:
            data = pack_internals(
                self.hilbert,
                self._operators_dict,
                self.constant,
                self.dtype,
                self.mel_cutoff,
            )

            self._acting_on = data["acting_on"]
            self._acting_size = data["acting_size"]
            self._diag_mels = data["diag_mels"]
            self._mels = data["mels"]
            self._x_prime = data["x_prime"]
            self._n_conns = data["n_conns"]
            self._local_states = data["local_states"]
            self._basis = data["basis"]
            self._nonzero_diagonal = data["nonzero_diagonal"]
            self._max_conn_size = data["max_conn_size"]
            self._initialized = True

    @property
    def max_conn_size(self) -> int:
        """The maximum number of non zero ⟨x|O|x'⟩ for every x."""
        self._setup()
        return self._max_conn_size

    def get_conn_flattened(self, x, sections, pad=False):
        r"""Finds the connected elements of the Operator. Starting
        from a given quantum number x, it finds all other quantum numbers x' such
        that the matrix element :math:`O(x,x')` is different from zero. In general there
        will be several different connected states x' satisfying this
        condition, and they are denoted here :math:`x'(k)`, for :math:`k=0,1...N_{\mathrm{connected}}`.

        This is a batched version, where x is a matrix of shape (batch_size,hilbert.size).

        Args:
            x (matrix): A matrix of shape (batch_size,hilbert.size) containing
                        the batch of quantum numbers x.
            sections (array): An array of size (batch_size) useful to unflatten
                        the output of this function.
                        See numpy.split for the meaning of sections.
            pad (bool): Whether to use zero-valued matrix elements in order to return all equal sections.

        Returns:
            matrix: The connected states x', flattened together in a single matrix.
            array: An array containing the matrix elements :math:`O(x,x')` associated to each x'.

        """
        self._setup()

        x = concrete_or_error(
            np.asarray,
            x,
            NumbaOperatorGetConnDuringTracingError,
            self,
        )

        return self._get_conn_flattened_kernel(
            x,
            sections,
            self._local_states,
            self._basis,
            self._constant,
            self._diag_mels,
            self._n_conns,
            self._mels,
            self._x_prime,
            self._acting_on,
            self._acting_size,
            self._nonzero_diagonal,
            pad,
        )

    def _get_conn_flattened_closure(self):
        self._setup()
        _local_states = self._local_states
        _basis = self._basis
        _constant = self._constant
        _diag_mels = self._diag_mels
        _n_conns = self._n_conns
        _mels = self._mels
        _x_prime = self._x_prime
        _acting_on = self._acting_on
        _acting_size = self._acting_size
        # workaround my painfully discovered Numba#6979 (cannot use numpy bools in closures)
        _nonzero_diagonal = bool(self._nonzero_diagonal)

        fun = self._get_conn_flattened_kernel

        def gccf_fun(x, sections):
            return fun(
                x,
                sections,
                _local_states,
                _basis,
                _constant,
                _diag_mels,
                _n_conns,
                _mels,
                _x_prime,
                _acting_on,
                _acting_size,
                _nonzero_diagonal,
            )

        return numba.jit(nopython=True)(gccf_fun)

    @staticmethod
    @numba.jit(nopython=True)
    def _get_conn_flattened_kernel(
        x,
        sections,
        local_states,
        basis,
        constant,
        diag_mels,
        n_conns,
        all_mels,
        all_x_prime,
        acting_on,
        acting_size,
        nonzero_diagonal,
        pad=False,
    ):
        batch_size = x.shape[0]
        n_sites = x.shape[1]
        dtype = all_mels.dtype

        # TODO remove this line when numba 0.53 is dropped 0.54 is minimum version
        # workaround a bug in Numba arising when NUMBA_BOUNDSCHECK=1
        constant = constant.item()

        assert sections.shape[0] == batch_size

        n_operators = n_conns.shape[0]
        xs_n = np.empty((batch_size, n_operators), dtype=np.intp)

        tot_conn = 0
        max_conn = 0

        for b in range(batch_size):
            # diagonal element
            conn_b = 1 if nonzero_diagonal else 0

            # counting the off-diagonal elements
            for i in range(n_operators):
                acting_size_i = acting_size[i]

                xs_n[b, i] = 0
                x_b = x[b]
                x_i = x_b[acting_on[i, :acting_size_i]]
                for k in range(acting_size_i):
                    xs_n[b, i] += (
                        np.searchsorted(
                            local_states[i, acting_size_i - k - 1],
                            x_i[acting_size_i - k - 1],
                        )
                        * basis[i, k]
                    )

                conn_b += n_conns[i, xs_n[b, i]]

            tot_conn += conn_b
            sections[b] = tot_conn

            if pad:
                max_conn = max(conn_b, max_conn)

        if pad:
            tot_conn = batch_size * max_conn

        x_prime = np.empty((tot_conn, n_sites), dtype=x.dtype)
        mels = np.empty(tot_conn, dtype=dtype)

        c = 0
        for b in range(batch_size):
            c_diag = c
            x_batch = x[b]

            if nonzero_diagonal:
                mels[c_diag] = constant
                x_prime[c_diag] = np.copy(x_batch)
                c += 1

            for i in range(n_operators):
                if nonzero_diagonal:
                    mels[c_diag] += diag_mels[i, xs_n[b, i]]

                n_conn_i = n_conns[i, xs_n[b, i]]

                if n_conn_i > 0:
                    sites = acting_on[i]
                    acting_size_i = acting_size[i]

                    for cc in range(n_conn_i):
                        mels[c + cc] = all_mels[i, xs_n[b, i], cc]
                        x_prime[c + cc] = np.copy(x_batch)

                        for k in range(acting_size_i):
                            x_prime[c + cc, sites[k]] = all_x_prime[
                                i, xs_n[b, i], cc, k
                            ]
                    c += n_conn_i

            if pad:
                delta_conn = max_conn - (c - c_diag)
                mels[c : c + delta_conn].fill(0)
                x_prime[c : c + delta_conn, :] = np.copy(x_batch)
                c += delta_conn
                sections[b] = c

        return x_prime, mels

    def get_conn_filtered(self, x, sections, filters):
        r"""Finds the connected elements of the Operator using only a subset of operators. Starting
        from a given quantum number x, it finds all other quantum numbers x' such
        that the matrix element :math:`O(x,x')` is different from zero. In general there
        will be several different connected states x' satisfying this
        condition, and they are denoted here :math:`x'(k)`, for :math:`k=0,1...N_{\mathrm{connected}}`.

        This is a batched version, where x is a matrix of shape (batch_size,hilbert.size).

        Args:
            x (matrix): A matrix of shape (batch_size,hilbert.size) containing
                        the batch of quantum numbers x.
            sections (array): An array of size (batch_size) useful to unflatten
                        the output of this function.
                        See numpy.split for the meaning of sections.
            filters (array): Only operators op(filters[i]) are used to find the connected elements of
                        x[i].

        Returns:
            matrix: The connected states x', flattened together in a single matrix.
            array: An array containing the matrix elements :math:`O(x,x')` associated to each x'.

        """
        self._setup()

        x = concrete_or_error(
            np.asarray,
            x,
            NumbaOperatorGetConnDuringTracingError,
            self,
        )

        return self._get_conn_filtered_kernel(
            x,
            sections,
            self._local_states,
            self._basis,
            self._constant,
            self._diag_mels,
            self._n_conns,
            self._mels,
            self._x_prime,
            self._acting_on,
            self._acting_size,
            filters,
        )

    @staticmethod
    @numba.jit(nopython=True)
    def _get_conn_filtered_kernel(
        x,
        sections,
        local_states,
        basis,
        constant,
        diag_mels,
        n_conns,
        all_mels,
        all_x_prime,
        acting_on,
        acting_size,
        filters,
    ):
        batch_size = x.shape[0]
        n_sites = x.shape[1]
        dtype = all_mels.dtype

        assert filters.shape[0] == batch_size and sections.shape[0] == batch_size

        # TODO remove this line when numba 0.53 is dropped 0.54 is minimum version
        # workaround a bug in Numba arising when NUMBA_BOUNDSCHECK=1
        constant = constant.item()

        n_operators = n_conns.shape[0]
        xs_n = np.empty((batch_size, n_operators), dtype=np.intp)

        tot_conn = 0

        for b in range(batch_size):
            # diagonal element
            tot_conn += 1

            # counting the off-diagonal elements
            i = filters[b]

            assert i < n_operators and i >= 0
            acting_size_i = acting_size[i]

            xs_n[b, i] = 0
            x_b = x[b]
            x_i = x_b[acting_on[i, :acting_size_i]]
            for k in range(acting_size_i):
                xs_n[b, i] += (
                    np.searchsorted(
                        local_states[i, acting_size_i - k - 1],
                        x_i[acting_size_i - k - 1],
                    )
                    * basis[i, k]
                )

            tot_conn += n_conns[i, xs_n[b, i]]
            sections[b] = tot_conn

        x_prime = np.empty((tot_conn, n_sites))
        mels = np.empty(tot_conn, dtype=dtype)

        c = 0
        for b in range(batch_size):
            c_diag = c
            mels[c_diag] = constant
            x_batch = x[b]
            x_prime[c_diag] = np.copy(x_batch)
            c += 1

            i = filters[b]
            # Diagonal part
            mels[c_diag] += diag_mels[i, xs_n[b, i]]
            n_conn_i = n_conns[i, xs_n[b, i]]

            if n_conn_i > 0:
                sites = acting_on[i]
                acting_size_i = acting_size[i]

                for cc in range(n_conn_i):
                    mels[c + cc] = all_mels[i, xs_n[b, i], cc]
                    x_prime[c + cc] = np.copy(x_batch)

                    for k in range(acting_size_i):
                        x_prime[c + cc, sites[k]] = all_x_prime[i, xs_n[b, i], cc, k]
                c += n_conn_i

        return x_prime, mels

    def __repr__(self):
        ao = self.acting_on

        acting_str = f"acting_on={ao}"
        if len(acting_str) > 55:
            acting_str = f"#acting_on={len(ao)} locations"
        return f"{type(self).__name__}(dim={self.hilbert.size}, {acting_str}, constant={self.constant}, dtype={self.dtype})"<|MERGE_RESOLUTION|>--- conflicted
+++ resolved
@@ -40,11 +40,7 @@
 from .convert import local_operators_to_pauli_strings
 
 if TYPE_CHECKING:
-<<<<<<< HEAD
-    from netket.operator import PauliStrings
-=======
     from .._pauli_strings import PauliStrings
->>>>>>> 92863076
 
 
 def is_hermitian(a: np.ndarray, rtol=1e-05, atol=1e-08) -> bool:
