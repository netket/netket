--- conflicted
+++ resolved
@@ -32,20 +32,15 @@
 from ._kinetic import KineticEnergy
 from ._potential import PotentialEnergy
 
-from ._sum import SumOperator
-
 from ._fermion2nd import (
     FermionOperator2nd,
     FermionOperator2ndJax,
     FermionOperator2ndNumba,
 )
 
-<<<<<<< HEAD
-=======
 from ._sum import SumOperator
 from ._prod import ProductOperator
 
->>>>>>> 0168974b
 
 from . import spin, boson, fermion
 from . import permutation
