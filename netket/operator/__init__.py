# Copyright 2021 The NetKet Authors - All rights reserved.
#
# Licensed under the Apache License, Version 2.0 (the "License");
# you may not use this file except in compliance with the License.
# You may obtain a copy of the License at
#
#    http://www.apache.org/licenses/LICENSE-2.0
#
# Unless required by applicable law or agreed to in writing, software
# distributed under the License is distributed on an "AS IS" BASIS,
# WITHOUT WARRANTIES OR CONDITIONS OF ANY KIND, either express or implied.
# See the License for the specific language governing permissions and
# limitations under the License.

from ._abstract_operator import AbstractOperator

from ._discrete_operator import DiscreteOperator
from ._discrete_operator_jax import DiscreteJaxOperator
from ._pauli_strings import PauliStrings
from ._local_operator import LocalOperator
from ._graph_operator import GraphOperator
<<<<<<< HEAD
from ._pauli_strings import PauliStrings, PauliStringsJax
=======
>>>>>>> 1583a760
from ._lazy import Adjoint, Transpose, Squared
from ._heisenberg import Heisenberg
from ._ising import Ising, IsingJax
from ._bose_hubbard import BoseHubbard

from ._abstract_super_operator import AbstractSuperOperator
from ._local_liouvillian import LocalLiouvillian

from ._continuous_operator import ContinuousOperator
from ._kinetic import KineticEnergy
from ._potential import PotentialEnergy
from ._sumoperators import SumOperator

from . import spin, boson

from netket.utils import _auto_export

_auto_export(__name__)<|MERGE_RESOLUTION|>--- conflicted
+++ resolved
@@ -16,13 +16,10 @@
 
 from ._discrete_operator import DiscreteOperator
 from ._discrete_operator_jax import DiscreteJaxOperator
-from ._pauli_strings import PauliStrings
+
+from ._pauli_strings import PauliStrings, PauliStringsJax
 from ._local_operator import LocalOperator
 from ._graph_operator import GraphOperator
-<<<<<<< HEAD
-from ._pauli_strings import PauliStrings, PauliStringsJax
-=======
->>>>>>> 1583a760
 from ._lazy import Adjoint, Transpose, Squared
 from ._heisenberg import Heisenberg
 from ._ising import Ising, IsingJax
