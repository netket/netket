--- conflicted
+++ resolved
@@ -12,14 +12,12 @@
 # See the License for the specific language governing permissions and
 # limitations under the License.
 
-<<<<<<< HEAD
-import copy
-=======
->>>>>>> d1eb9e98
+from typing import Union, List, Optional
+
 import functools
 import numbers
-from typing import Union, List, Optional, Any
-from netket.utils.types import DType, Array
+import copy
+
 from textwrap import dedent
 
 import numpy as np
@@ -27,6 +25,7 @@
 from numba import jit
 
 from netket.hilbert import AbstractHilbert, Fock
+from netket.utils.types import DType, Array
 
 from ._discrete_operator import DiscreteOperator
 from ._lazy import Transpose
@@ -522,14 +521,6 @@
 
         return acting_on
 
-<<<<<<< HEAD
-    def _operators_list(self):
-        "A deep copy of the operators"
-        operators = [op.copy() for op in self._operators]
-        return operators
-
-=======
->>>>>>> d1eb9e98
     def _add_operator(self, operator: Array, acting_on: List[int]):
         if not np.can_cast(operator, self.dtype, casting="same_kind"):
             raise ValueError(f"Cannot cast type {operator.dtype} to {self.dtype}")
@@ -751,26 +742,6 @@
                         x_prime[ridx, k_conn, :acting_size],
                     )
                     n_conns[ridx] += 1
-<<<<<<< HEAD
-=======
-        # CODE FOR COMPARISON:
-        # op_size = operator.shape[0]
-        # assert op_size == operator.shape[1]
-        # for i in range(op_size):
-        #     diag_mels[i] = operator[i, i]
-        #     n_conns[i] = 0
-        #     for j in range(op_size):
-        #         if i != j and np.abs(operator[i, j]) > epsilon:
-        #             k_conn = n_conns[i]
-        #             mels[i, k_conn] = operator[i, j]
-        #             _number_to_state(
-        #                 j,
-        #                 hilb_size_per_site,
-        #                 local_states_per_site[:acting_size, :],
-        #                 x_prime[i, k_conn, :acting_size],
-        #             )
-        #             n_conns[i] += 1
->>>>>>> d1eb9e98
 
     def _multiply_operator(self, op, act):
         operators = []
@@ -836,7 +807,6 @@
 
         return operators, acting_on
 
-<<<<<<< HEAD
     def __deepcopy__(self, memo: dict) -> "LocalOperator":
         cls = self.__class__
         result = cls.__new__(cls)
@@ -849,8 +819,6 @@
                 memo[id(v)] = v
         return result
 
-=======
->>>>>>> d1eb9e98
     def copy(self, *, dtype: Optional[DType] = None):
         """Returns a copy of the operator, while optionally changing the dtype
         of the operator.
@@ -865,22 +833,12 @@
         if not np.can_cast(self.dtype, dtype, casting="same_kind"):
             raise ValueError(f"Cannot cast {self.dtype} to {dtype}")
 
-<<<<<<< HEAD
         new = copy.deepcopy(self)
         new._diag_mels = new._diag_mels.astype(dtype)
         new._mels = new._mels.astype(dtype)
         new._operators = [op.astype(dtype) for op in new._operators]
         new._dtype = dtype
         return new
-=======
-        return LocalOperator(
-            hilbert=self.hilbert,
-            operators=[op.copy() for op in self._operators],
-            acting_on=self._acting_on_list(),
-            constant=self._constant,
-            dtype=dtype,
-        )
->>>>>>> d1eb9e98
 
     def transpose(self, *, concrete=False):
         r"""LocalOperator: Returns the tranpose of this operator."""
