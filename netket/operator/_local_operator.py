--- conflicted
+++ resolved
@@ -12,20 +12,12 @@
 # See the License for the specific language governing permissions and
 # limitations under the License.
 
-<<<<<<< HEAD
-import copy
-import functools
-import numbers
-from typing import Union, List, Optional, Any
-from netket.utils.types import DType, Array
-=======
 from typing import Union, List, Optional
 
 import functools
 import numbers
 import copy
 
->>>>>>> 277cae5c
 from textwrap import dedent
 
 import numpy as np
@@ -529,14 +521,6 @@
 
         return acting_on
 
-<<<<<<< HEAD
-    def _operators_list(self):
-        "A deep copy of the operators"
-        operators = [op.copy() for op in self._operators]
-        return operators
-
-=======
->>>>>>> 277cae5c
     def _add_operator(self, operator: Array, acting_on: List[int]):
         if not np.can_cast(operator, self.dtype, casting="same_kind"):
             raise ValueError(f"Cannot cast type {operator.dtype} to {self.dtype}")
