--- conflicted
+++ resolved
@@ -17,31 +17,6 @@
 import numpy as np
 from numbers import Number
 import jax.numpy as jnp
-<<<<<<< HEAD
-
-
-def _is_scalar(val):
-    """
-    Returns true if the input is a scalar-like object.
-
-    Checks whever it is a Python's number, or any numpy-API
-    scalar.
-    """
-    if isinstance(val, Number):
-        return True
-    elif np.isscalar(val):
-        return True
-    elif jnp.isscalar(val):
-        return True
-    elif hasattr(val, "ndim"):
-        if val.ndim == 0:
-            return True
-        else:
-            return False
-
-    return False
-=======
->>>>>>> 4a3abfc0
 
 from plum import dispatch
 
@@ -149,60 +124,6 @@
             main_value_name = "value"
             single_value = True
 
-<<<<<<< HEAD
-    def __init__(self, values=[], iters=None, dtype=None, iter_dtype=None):
-        _value_dict = {}
-        _value_name = None
-        _len = 0
-        _single_value = False
-        _keys = []
-
-        # Catch numpy/jax scalars and convert them to pytohn numbers
-        # if hasattr(values, 'ndim'):
-        #    if values.ndim == 0:
-        #        values = values.copy().tolist()
-
-        if _is_scalar(values):
-            values = np.array([values], dtype=dtype)
-            _value_name = "value"
-            _value_dict["value"] = values
-            _single_value = True
-            _keys.append("value")
-            _len = 1
-
-        elif hasattr(values, "to_compound"):
-            _value_name, value_dict = values.to_compound()
-            _value_dict = {}
-            _len = 1
-            for (key, val) in value_dict.items():
-                _value_dict[key] = np.array([val], dtype=dtype)
-                _keys.append(key)
-
-        if iters is None:
-            if iter_dtype is None:
-                iter_dtype = np.int32
-            _value_dict["iters"] = np.arange(_len, dtype=iter_dtype)
-
-        elif isinstance(iters, Number):
-            if _len != 1:
-                print("shape:", values.shape)
-                raise ValueError(
-                    f"""Need at least one iteration: {values}, {type(values)}, 
-                                {_is_scalar(values)}, {iters}, len:{_len},
-                                {values.shape}, {values.ndim}
-                                """
-                )
-            _value_dict["iters"] = np.array([iters], dtype=iter_dtype)
-
-        if _len != len(_value_dict["iters"]):
-            raise ErrorException("Not matching lengths")
-
-        self._value_dict = _value_dict
-        self._value_name = _value_name
-        self._len = _len
-        self._single_value = _single_value
-        self._keys = _keys
-=======
         value_dict = {"iters": iters}
         keys = []
         for (key, val) in values.items():
@@ -233,7 +154,6 @@
         self._len = n_elements
         self._single_value = single_value
         self._keys = keys
->>>>>>> 4a3abfc0
 
     @property
     def iters(self) -> Array:
@@ -291,41 +211,7 @@
         """
         append(self, val, it)
 
-<<<<<<< HEAD
-            for key in self.keys():
-                self._value_dict[key] = np.concatenate([self[key], val[key]])
-
-            self._len = len(self) + len(val)
-            return
-
-        if self._single_value and _is_scalar(val):
-            val_dict = {"value": val}
-        else:
-            _, val_dict = val.to_compound()
-
-        for key in val_dict.keys():
-            try:
-                self[key].resize(len(self) + 1)
-            except:
-                self._value_dict[key] = np.resize(self[key], (len(self) + 1))
-
-            self[key][-1] = val_dict[key]
-
-        try:
-            self.iters.resize(len(self.iters) + 1)
-        except:
-            self._value_dict["iters"] = np.resize(self.iters, (len(self.iters) + 1))
-
-        if it is None:
-            it = self.iters[-1] - self.iters[-2]
-
-        self.iters[-1] = it
-        self._len += 1
-
-    def get(self):
-=======
     def get(self) -> Tuple[Array, Array]:
->>>>>>> 4a3abfc0
         """
         Returns a tuple containing times and values of this history object
         """
