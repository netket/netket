--- conflicted
+++ resolved
@@ -42,21 +42,9 @@
     "equinox>=0.11.3, <0.12",
     "flax>=0.7.1, <0.9",
     "orjson>=3.4, <4",
-<<<<<<< HEAD
-    "optax>=0.1.3, <0.2",
-    # vendored plum dependencies.
-    # TODO: Remove once we unvendor plum
-    "beartype>=0.16.2",
-    "typing-extensions; python_version<='3.10'",
-    "rich>=10.0",
-    # TODO: Reinsert once we unvedor it and bump
-    # version
-    # "plum-dispatch>=2.2.2, <3",
-=======
     "optax>=0.1.3, <0.3",
     "numba4jax>=0.0.10.post1, <0.1",
     "plum-dispatch>=2.4, <3",
->>>>>>> 836e728c
 ]
 
 [project.optional-dependencies]
