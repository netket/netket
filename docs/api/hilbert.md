--- conflicted
+++ resolved
@@ -10,11 +10,7 @@
 All implementations of Hilbert spaces derive from the class `AbstractHilbert` and fall into two classes:
  - discrete Hilbert spaces, which inherit from the abstract class `DiscreteHilbert` and include spin ({class}`Spin`), Fock ({class}`Fock`), and qubit ({class}`Qubit`) spaces. Discrete spaces are typically used to describe lattice systems. 
  The lattice structure itself is, however, not part of the Hilbert space class and can be defined separately.
-<<<<<<< HEAD
- - continuous Hilbert spaces, which inherit from the abstract class {class}`ContinuousHilbert`. 
-=======
  - continuous Hilbert spaces, which inherit from the abstract class {class}`~netket.experimental.hilbert.ContinuousHilbert`.
->>>>>>> e90088b5
  Currently, the only concrete continuous space provided by NetKet is {class}`~netket.experimental.hilbert.Particle`.
 
 
@@ -42,10 +38,6 @@
    Spin
    Qubit
    Fock
-<<<<<<< HEAD
-   netket.experimental.hilbert.Particle
-=======
->>>>>>> e90088b5
    SpinOrbitalFermions
 ```
 
