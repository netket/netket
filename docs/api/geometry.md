(netket_geometry_api)=
# netket.experimental.geometry

```{eval-rst}
.. currentmodule:: netket.experimental.geometry
```

<<<<<<< HEAD
The :mod:`netket.geometry` module contains helper classes to describe the geometry of continuous spaces.
=======
The :mod:`netket.experimental.geometry` module contains helper classes to describe the geometry of continuous spaces.
>>>>>>> e90088b5
These objects can be passed to {class}`~netket.experimental.hilbert.Particle` and provide utilities such as distance computations.

```{eval-rst}
.. autosummary::
   :toctree: _generated/geometry
   :template: class
   :nosignatures:

   Cell
   FreeSpace
```<|MERGE_RESOLUTION|>--- conflicted
+++ resolved
@@ -5,11 +5,7 @@
 .. currentmodule:: netket.experimental.geometry
 ```
 
-<<<<<<< HEAD
-The :mod:`netket.geometry` module contains helper classes to describe the geometry of continuous spaces.
-=======
 The :mod:`netket.experimental.geometry` module contains helper classes to describe the geometry of continuous spaces.
->>>>>>> e90088b5
 These objects can be passed to {class}`~netket.experimental.hilbert.Particle` and provide utilities such as distance computations.
 
 ```{eval-rst}
