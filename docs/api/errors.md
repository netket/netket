(netket_errors_api)=
# netket.errors

```{eval-rst}
.. currentmodule:: netket.errors

```

Netket has the following classes of errors.


## Error classes

```{eval-rst}
.. autosummary::
  :toctree: _generated/errors
  :nosignatures:

  HilbertIndexingDuringTracingError
  HolomorphicUndeclaredWarning
  JaxOperatorSetupDuringTracingError
  JaxOperatorNotConvertibleToNumba
  NonHolomorphicQGTOnTheFlyDenseRepresentationError
  NumbaOperatorGetConnDuringTracingError
  RealQGTComplexDomainError
  UnoptimalSRtWarning
  SymmModuleInvalidInputShape
```

<<<<<<< HEAD
## Hilbert space errors
=======
## PyTree errors
>>>>>>> b0be5cd9

```{eval-rst}
.. autosummary::
  :toctree: _generated/errors
  :nosignatures:

<<<<<<< HEAD
  UnoptimisedCustomConstraintRandomStateMethodWarning
  UnhashableConstraintError
  InvalidConstraintInterface
=======
  NetKetPyTreeUndeclaredAttributeAssignmentError
>>>>>>> b0be5cd9
```<|MERGE_RESOLUTION|>--- conflicted
+++ resolved
@@ -27,22 +27,26 @@
   SymmModuleInvalidInputShape
 ```
 
-<<<<<<< HEAD
 ## Hilbert space errors
-=======
-## PyTree errors
->>>>>>> b0be5cd9
+
+Errors arising when working with Hilbert spaces and their constraints:
 
 ```{eval-rst}
 .. autosummary::
   :toctree: _generated/errors
   :nosignatures:
 
-<<<<<<< HEAD
   UnoptimisedCustomConstraintRandomStateMethodWarning
   UnhashableConstraintError
   InvalidConstraintInterface
-=======
+```
+
+## PyTree errors
+
+```{eval-rst}
+.. autosummary::
+  :toctree: _generated/errors
+  :nosignatures:
+
   NetKetPyTreeUndeclaredAttributeAssignmentError
->>>>>>> b0be5cd9
 ```