(netket_models_api)=
# netket.models

```{eval-rst}
.. currentmodule:: netket.models

```

This sub-module contains several pre-built models to be used as
neural quantum states.

```{eval-rst}
.. autosummary::
   :toctree: _generated/models
   :template: flax_module_or_default
   :nosignatures:

   LogStateVector
   RBM
   RBMModPhase
   RBMMultiVal
   RBMSymm
   Jastrow
   MPSPeriodic
   NDM
   GCNN

   DeepSetMLP
   MLP

```

The following autoregressive models can be directly sampled using {class}`~netket.sampler.ARDirectSampler`

```{eval-rst}
.. autosummary::
   :toctree: _generated/models
   :template: flax_model
   :nosignatures:

   AbstractARNN
   ARNNSequential
   FastARNNSequential
   ARNNDense
   ARNNConv1D
   ARNNConv2D
   FastARNNConv1D
   FastARNNConv2D

   RNN
   LSTMNet
   GRUNet1D
   FastLSTMNet
   FastGRUNet1D
```

<<<<<<< HEAD
The following models are particularly suited for systems with continuous degrees of freedom ({class}`~netket.hilbert.Particle`)
=======
The following models are particularly suited for systems with continuous degrees of freedom ({class}`netket.hilbert.Particle`)
>>>>>>> 6fb71933

```{eval-rst}
.. autosummary::
   :toctree: _generated/models
   :template: flax_module_or_default
   :nosignatures:


   Gaussian
   DeepSetRelDistance
```<|MERGE_RESOLUTION|>--- conflicted
+++ resolved
@@ -54,11 +54,7 @@
    FastGRUNet1D
 ```
 
-<<<<<<< HEAD
 The following models are particularly suited for systems with continuous degrees of freedom ({class}`~netket.hilbert.Particle`)
-=======
-The following models are particularly suited for systems with continuous degrees of freedom ({class}`netket.hilbert.Particle`)
->>>>>>> 6fb71933
 
 ```{eval-rst}
 .. autosummary::
