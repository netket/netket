--- conflicted
+++ resolved
@@ -1,561 +1,4 @@
 {
-<<<<<<< HEAD
- "cells": [
-  {
-   "cell_type": "markdown",
-   "id": "bcc1a161",
-   "metadata": {},
-   "source": [
-    "# Ground-State: Bosons in a 3D Harmonic trap\n",
-    "\n",
-    "Gabriel Pescia (EPFL-CQSL)\n",
-    "\n",
-    "13 September, 2023"
-   ]
-  },
-  {
-   "cell_type": "markdown",
-   "id": "ae721781-2989-46c5-a92b-ca528b145e6c",
-   "metadata": {},
-   "source": [
-    "In this Tutorial we will explore the capabilities of NetKet to study the ground-state of bosonic many-body quantum systems in continuous space. As a first step we will consider an easy problem of non-interacting harmonic oscillators in free, three dimensional space, to introduce and explain the moving parts needed to perform a VMC optimization. Subsequently a more challenging example of interacting bosons in one dimensions with periodic boundary conditions will be studied. \n",
-    "\n",
-    "Specifically, we will study the following two Hamiltonians: \n",
-    "\n",
-    "$$ \n",
-    "\n",
-    "\\mathcal{H}= -\\frac{\\hbar^2}{2m}\\sum_i \\nabla_{\\mathbf{x}_i}^2 + \\frac{1}{2} m \\omega^2 \\sum_i |\\mathbf{x}_i|^2\n",
-    "\n",
-    "$$\n",
-    "\n",
-    "and \n",
-    "\n",
-    "$$ \n",
-    "\n",
-    "\\mathcal{H}= -\\frac{\\hbar^2}{2m}\\sum_i \\nabla_{\\mathbf{x}_i}^2 + \\epsilon \\sum_{i<j} \\exp\\left[-\\frac{1}{2}|\\mathbf{r}_{ij}|^2\\right]\n",
-    "\n",
-    "$$\n",
-    "\n",
-    ",where the first term represents the kinetic energy contribution of particles of mass $m$, and the second term is the potential (interaction) energy ( $ \\mathbf{r}_{ij} = \\mathbf{x}_i-\\mathbf{x}_j $ ). In the following we set $m = \\omega = \\hbar = \\frac{\\epsilon}{2} =1$."
-   ]
-  },
-  {
-   "cell_type": "markdown",
-   "id": "ee2e7463-5f8b-416e-9383-6f95bd3c4098",
-   "metadata": {
-    "tags": []
-   },
-   "source": [
-    ":::{note}\n",
-    "If you are executing this notebook on **Colab**, you will need to install NetKet. \n",
-    "You can do so by uncommenting and running the following cell.\n",
-    "\n",
-    "Keep in mind that this notebook was designed for NetKet version `3.9.1`, which requires Python >=3.8. If you do not have access to a recent version of Python we strongly recomend to run this notebook on google Colab.\n",
-    ":::"
-   ]
-  },
-  {
-   "cell_type": "code",
-   "execution_count": 1,
-   "id": "43e97750",
-   "metadata": {
-    "tags": []
-   },
-   "outputs": [],
-   "source": [
-    "# %pip install --upgrade netket>=3.9.1"
-   ]
-  },
-  {
-   "cell_type": "markdown",
-   "id": "3fb82509-cbdf-4e50-bf52-1c66afbc9fb5",
-   "metadata": {},
-   "source": [
-    "Please verify that you are running on the correct version of NetKet. If the installation installed an older version of NetKet, it might be because your Python version is too old. \n",
-    "In that case, you will need to upgrade python or use Colab.\n",
-    "\n",
-    "It might also be that in the future NetKet changes. This notebook was authored for the following version of NetKet:"
-   ]
-  },
-  {
-   "cell_type": "code",
-   "execution_count": 2,
-   "id": "5a4c83c9",
-   "metadata": {
-    "tags": []
-   },
-   "outputs": [
-    {
-     "name": "stdout",
-     "output_type": "stream",
-     "text": [
-      "Python version (requires >=3.9) 3.13.2\n",
-      "NetKet version (requires >=3.9.1) 3.17.2.dev7+g24d80ac4.d20250527\n"
-     ]
-    }
-   ],
-   "source": [
-    "import platform\n",
-    "import netket as nk\n",
-    "\n",
-    "print(\"Python version (requires >=3.9)\", platform.python_version())\n",
-    "print(\"NetKet version (requires >=3.9.1)\", nk.__version__)"
-   ]
-  },
-  {
-   "cell_type": "markdown",
-   "id": "d8b7effe",
-   "metadata": {},
-   "source": [
-    "## 1. Defining The Hilbert Space and Sampler\n",
-    "\n",
-    "The first ingredient in defining our problem in NetKet, consists of defining the Hilbert Space to study. \n",
-    "For continuous space systems, the Hilbert space takes information about the number of particles, the size of the system and the type of boundary conditions: open or periodic. The dimensionality of space is inferred from the size of the system.\n",
-    "The species of particles (bosonic or fermionic) is not relevant for the Hilbert space but only in defining the variational Ansatz (symmetric or antisymmetric).\n",
-    "In the following the Hilbert space for $N=10$ particles in open (infinite) space is defined."
-   ]
-  },
-  {
-   "cell_type": "code",
-   "execution_count": 3,
-   "id": "65e5273d",
-   "metadata": {
-    "tags": []
-   },
-   "outputs": [],
-   "source": [
-    "import jax.numpy as jnp\n",
-    "N = 10\n",
-    "\n",
-    "# 10 particles in 3D space without periodic boundary conditions. \n",
-    "# The length of the L-tuple indicates the spatial dimension of space.\n",
-    "geo = nk.geometry.FreeSpace(d=3)\n",
-    "hi = nk.experimental.hilbert.Particle(N=N, geometry=geo)"
-   ]
-  },
-  {
-   "cell_type": "markdown",
-   "id": "fa84f3e3-5a80-4d9e-91d0-6b13e3924839",
-   "metadata": {},
-   "source": [
-    "We can now generate random configurations in the Hilbert space, we just defined. For the above specifications the random state will consists of a vector of $N*d = 10*3$ numbers ($d$ number of spatial dimensions), representing the 10 3D positions of the particles under consideration."
-   ]
-  },
-  {
-   "cell_type": "code",
-   "execution_count": 4,
-   "id": "4b2bf39c-ae7f-4cb0-b141-093c448138e5",
-   "metadata": {
-    "tags": []
-   },
-   "outputs": [
-    {
-     "data": {
-      "text/plain": [
-       "Array([[-0.20584214, -0.78476578,  1.81608667],\n",
-       "       [ 0.18784401,  0.08086788, -0.37211079],\n",
-       "       [ 1.19016372,  0.33864229,  0.08482584],\n",
-       "       [-0.87181784,  1.05451609, -1.5594979 ],\n",
-       "       [ 0.36753958,  2.51635215,  0.25856516],\n",
-       "       [-0.28371043, -0.53389115,  0.36794769],\n",
-       "       [-0.1959642 ,  1.50407679,  0.05904905],\n",
-       "       [ 0.1415813 ,  0.18851565,  0.04672933],\n",
-       "       [-1.4134907 , -0.19496338,  1.11302457],\n",
-       "       [-2.22703843, -0.56259627,  0.30136156]], dtype=float64)"
-      ]
-     },
-     "execution_count": 4,
-     "metadata": {},
-     "output_type": "execute_result"
-    }
-   ],
-   "source": [
-    "import jax\n",
-    "states = hi.random_state(jax.random.key(0), 1)\n",
-    "\n",
-    "# You can always reshape those configurations to NxD matrix\n",
-    "states.reshape(N, 3)"
-   ]
-  },
-  {
-   "cell_type": "markdown",
-   "id": "67bdd81a-b602-47be-a584-1592c8b4c7db",
-   "metadata": {},
-   "source": [
-    "Of course we are not particularily interested in random states of our Hilbert space, but we rather want to be able to sample from a probability distribution, defined in the Hilbert space. To do this, NetKet provides the so-called Metropolis-Hasting sampler. This sampler uses an initial state in the Hilbert space (e.g. a random state) and produces a new state according to a transtition rule. The new state is accepted (e.g. becomes the initial state for another update according to the transition rule) if its probability is high enough (the probability of the state is determined by the variational Ansatz, see later). While you can write your own transition rule, NetKet already implements a common transition rule, that often is sufficient to run a VMC optimization.\n",
-    "The transition rule is given by adding normally distributed noise to the initial state:\n",
-    "\n",
-    "$$\n",
-    "\n",
-    "\\mathbf{X} = (\\mathbf{x}_1,...,\\mathbf{x}_N) \\mapsto \\mathbf{X} + \\mathbf{\\Delta} = (\\mathbf{x}_1 + \\mathbf{\\delta}_1,...,\\mathbf{x}_N +\\mathbf{\\delta}_N), \n",
-    "\n",
-    "$$\n",
-    "\n",
-    "where $ \\mathbf{\\delta}_i \\sim \\mathcal{N}(0,\\sigma^2) $ and $ \\sigma $ is chosen by the user, dependent on the system under consideration.\n",
-    "To decorrelate samples, the sampler provides functionality to insert more substeps of the above rule (e.g. add Gaussian noise multiple times). You can also specify how many parallel chains of the above rule you want to run. In the following, we initialize the sampler, with $ \\sigma=0.1 $, 16 parallel chains, with 32 substeps of the transition rule."
-   ]
-  },
-  {
-   "cell_type": "code",
-   "execution_count": 5,
-   "id": "46cbd4f6-fd75-4886-a5e5-833a2479e9c3",
-   "metadata": {
-    "tags": []
-   },
-   "outputs": [],
-   "source": [
-    "sa = nk.sampler.MetropolisGaussian(hi, sigma=0.1, n_chains=16, sweep_size=32)"
-   ]
-  },
-  {
-   "cell_type": "markdown",
-   "id": "6ec6a212-501a-46a0-8308-75261b191735",
-   "metadata": {},
-   "source": [
-    "## 2. Defining The Hamiltonian\n",
-    "\n",
-    "Now that the Hilbert space is defined, we also have to specify the Hamiltonian the particles are subject to. As written above we will start with a simple example of non-interacting particles, confined by a harmonic potential e.g. a collection of harmonic oscillators. \n",
-    "A Hamiltonian in continuous space usually consists of two parts: kinetic and potential energy. \n",
-    "The form of the kinetic energy is always the same and only depends on the mass of the particles. \n",
-    "NetKet provides a full implementation of the the kinetic energy, which is simply the trace of the (weighted) Hessian taken with respect to all the input variables of the variational state.\n",
-    "\n",
-    "$$\n",
-    "    E_{kin} = \\sum_{i=1}^N \\frac{1}{2m_i}\\frac{\\partial}{\\partial \\mathbf{x}_i} \\cdot \\frac{\\partial}{\\partial \\mathbf{x}_i} = \\sum_{i=1}^N \\sum_{j=1}^D \\frac{1}{2m_i}\\frac{\\partial^2}{\\partial x_{ij}^2}\n",
-    "$$\n",
-    "\n",
-    "In the following we initialize the kinetic energy operator for particles of masses $ m=1 $ (one could also provide a tuple of different masses for each particle).\n"
-   ]
-  },
-  {
-   "cell_type": "code",
-   "execution_count": 6,
-   "id": "af038a91-76dd-401b-b1af-4ada588de369",
-   "metadata": {
-    "tags": []
-   },
-   "outputs": [],
-   "source": [
-    "ekin = nk.operator.KineticEnergy(hi, mass=1.0)"
-   ]
-  },
-  {
-   "cell_type": "markdown",
-   "id": "59025d8c-dede-496f-b2f0-6ad63966be1d",
-   "metadata": {},
-   "source": [
-    "The potential energy part changes when changing from one system to another and therefore needs to be implemented from scratch. In NetKet this amounts to writing a function that takes a single sample $ \\mathbf{X} $ and outputs a single number representing the potential energy of the given configuration. For a harmonic confinement we have: \n",
-    "\n",
-    "$$\n",
-    "\n",
-    "\\mathbf{X} \\mapsto \\frac{1}{2}\\sum_i |\\mathbf{x}_i|^2\n",
-    "\n",
-    "$$\n",
-    "\n",
-    "or in code:"
-   ]
-  },
-  {
-   "cell_type": "code",
-   "execution_count": 7,
-   "id": "fca27abf-6920-4ec6-b014-30d9363b8215",
-   "metadata": {
-    "tags": []
-   },
-   "outputs": [],
-   "source": [
-    "def v(x):\n",
-    "    return 0.5 * jnp.linalg.norm(x) ** 2"
-   ]
-  },
-  {
-   "cell_type": "markdown",
-   "id": "0ea6a83f-6766-4449-8462-6ec218764aaf",
-   "metadata": {},
-   "source": [
-    "To use this function as an operator, NetKet provides a potential energy operator:"
-   ]
-  },
-  {
-   "cell_type": "code",
-   "execution_count": 8,
-   "id": "46782f67-cde8-448c-bafe-f59c4d15f784",
-   "metadata": {
-    "tags": []
-   },
-   "outputs": [],
-   "source": [
-    "pot = nk.operator.PotentialEnergy(hi, v)"
-   ]
-  },
-  {
-   "cell_type": "markdown",
-   "id": "1d3eedb3-40f3-4620-b8fa-fc8884d2750f",
-   "metadata": {},
-   "source": [
-    "All left to do to define the complete Hamiltonian, is combine the kinetic and potential energy operators into a single operator object:"
-   ]
-  },
-  {
-   "cell_type": "code",
-   "execution_count": 9,
-   "id": "59723a64-37d4-40a5-9c0e-71ccbd969e7e",
-   "metadata": {
-    "tags": []
-   },
-   "outputs": [],
-   "source": [
-    "ha = ekin + pot"
-   ]
-  },
-  {
-   "cell_type": "markdown",
-   "id": "8e51cc79",
-   "metadata": {},
-   "source": [
-    "## 3. Exact Ansatz\n",
-    "\n",
-    "The most important thing for every VMC simulation is the variational Ansatz to the problem. If the Ansatz is capable of representing the true ground-state, the VMC results will be significantly better compared to a poorly chosen Ansatz that cannot represent the ground-state. \n",
-    "For the case of non-interacting harmonic oscillators we know exactly what the many-body ground-state looks like:\n",
-    "\n",
-    "$$\n",
-    "\n",
-    "\\psi(\\mathbf{X}) = \\prod_i \\exp\\left[-\\frac{1}{2} |\\mathbf{x}_i|^2\\right].\n",
-    "\n",
-    "$$\n",
-    "\n",
-    "with associated probability distribution $P(\\mathbf{X}) = \\prod_i \\exp\\left[-|\\mathbf{x}_i|^2\\right]$.\n",
-    "To provide some first experience with NetKet in continuous space, we first choose a variational parameterization that can exactly represent the above state:\n",
-    "\n",
-    "$$\n",
-    "\n",
-    "\\psi(\\mathbf{X}) = \\exp\\left[-\\frac{1}{2} \\mathbf{X}^T\\Sigma^{-1}\\mathbf{X}\\right].\n",
-    "\n",
-    "$$\n",
-    "\n",
-    "which is the ground-state for $ \\Sigma^{-1} = \\mathbb{I} $.\n",
-    "\n",
-    "The Model can be defined using one of the several *functional* jax frameworks such as Jax/Stax, Flax or Haiku. \n",
-    "NetKet includes several pre-built models and layers built with [Flax](https://github.com/google/flax), including the above multivariate Gaussian Ansatz. For completeness the model definition is copied below (to make sure that $ \\Sigma^{-1} $ is a proper covariance matrix (positive definite), we parameterize it as $ \\Sigma^{-1} = T T^T $):"
-   ]
-  },
-  {
-   "cell_type": "code",
-   "execution_count": 10,
-   "id": "967e1611",
-   "metadata": {
-    "tags": []
-   },
-   "outputs": [],
-   "source": [
-    "import flax.linen as nn\n",
-    "import jax.numpy as jnp\n",
-    "\n",
-    "from flax.linen.dtypes import promote_dtype\n",
-    "from flax.linen.initializers import normal\n",
-    "\n",
-    "from netket.utils.types import DType, Array, NNInitFunc\n",
-    "\n",
-    "class Gaussian(nn.Module):\n",
-    "    r\"\"\"\n",
-    "    Multivariate Gaussian function with mean 0 and parametrised covariance matrix\n",
-    "    :math:`\\Sigma_{ij}`.\n",
-    "\n",
-    "    The wavefunction is given by the formula: :math:`\\Psi(x) = \\exp(\\sum_{ij} x_i \\Sigma_{ij} x_j)`.\n",
-    "    The (positive definite) :math:`\\Sigma_{ij} = AA^T` matrix is stored as\n",
-    "    non-positive definite matrix A.\n",
-    "    \"\"\"\n",
-    "\n",
-    "    param_dtype: DType = jnp.float64\n",
-    "    \"\"\"The dtype of the weights.\"\"\"\n",
-    "    kernel_init: NNInitFunc = normal(stddev=1.0)\n",
-    "    \"\"\"Initializer for the weights.\"\"\"\n",
-    "\n",
-    "    @nn.compact\n",
-    "    def __call__(self, x_in: Array):\n",
-    "        nv = x_in.shape[-1]\n",
-    "\n",
-    "        kernel = self.param(\"kernel\", self.kernel_init, (nv, nv), self.param_dtype)\n",
-    "        kernel = jnp.dot(kernel.T, kernel)\n",
-    "\n",
-    "        kernel, x_in = promote_dtype(kernel, x_in, dtype=None)\n",
-    "        y = -0.5 * jnp.einsum(\"...i,ij,...j\", x_in, kernel, x_in)\n",
-    "\n",
-    "        return y"
-   ]
-  },
-  {
-   "cell_type": "markdown",
-   "id": "c1ccb969-487e-43e6-ac87-50cde68c68e1",
-   "metadata": {},
-   "source": [
-    "The model above gives instructions on how to initialize the variational parameters and evaluate the model. To use it in the context of the VMC optimization, NetKet provides the Monte-Carlo-sampled Variational State `netket.vqs.MCState`, which requires a sampler and a model from which to sample from. We also have to provide the number of samples from which expectation values of operators are computed, at each iteration of the VMC optimization.\n",
-    "In the following we construct the variational state from the multivariate Gaussian Ansatz above, using the Gaussian sampler to sample from it and we choose a total of 10000 samples per iteration."
-   ]
-  },
-  {
-   "cell_type": "code",
-   "execution_count": 11,
-   "id": "c2cb0ac3-bc4c-4743-adec-03bb4e2d7c55",
-   "metadata": {
-    "tags": []
-   },
-   "outputs": [],
-   "source": [
-    "# Create an instance of the model. \n",
-    "# Notice that this does not create the parameters.\n",
-    "Gauss = Gaussian()\n",
-    "\n",
-    "# Construct the variational state using the model and the sampler above.\n",
-    "# n_samples specifies how many samples should be used to compute expectation\n",
-    "# values.\n",
-    "vstate = nk.vqs.MCState(sa, Gauss, n_samples=10**4, n_discard_per_chain=100)"
-   ]
-  },
-  {
-   "cell_type": "markdown",
-   "id": "75f68957-2ea1-4405-b742-7ae5eb009c35",
-   "metadata": {},
-   "source": [
-    "You can play around with the variational state: for example, you can compute expectation values yourself or inspect it's parameters"
-   ]
-  },
-  {
-   "cell_type": "code",
-   "execution_count": 12,
-   "id": "578fae25-6b39-41c1-a25e-51de791b7aa3",
-   "metadata": {
-    "tags": []
-   },
-   "outputs": [
-    {
-     "data": {
-      "text/plain": [
-       "<matplotlib.colorbar.Colorbar at 0x127e8c980>"
-      ]
-     },
-     "execution_count": 12,
-     "metadata": {},
-     "output_type": "execute_result"
-    },
-    {
-     "data": {
-      "image/png": "iVBORw0KGgoAAAANSUhEUgAAAeoAAAGdCAYAAADdSjBDAAAAOnRFWHRTb2Z0d2FyZQBNYXRwbG90bGliIHZlcnNpb24zLjEwLjMsIGh0dHBzOi8vbWF0cGxvdGxpYi5vcmcvZiW1igAAAAlwSFlzAAAPYQAAD2EBqD+naQAANzFJREFUeJzt3Qt4VOW56PF3ZpJMLuRCQiCJCeEmIHcLiIilKBTEXRW1rZeep+DDweoWuxGtik/VutueVNvH2nostnu30J4jVu0GOdpKiyhQt+AliIoKJQgkXMKdXMlt1jrPt2wiUTDzZjLJWjP/n896YsI7M9+aNTPvfN/61vv5bNu2BQAAuJK/pxsAAADOjkQNAICLkagBAHAxEjUAAC5GogYAwMVI1AAAuBiJGgAAFyNRAwDgYgniMpZlyYEDByQ9PV18Pl9PNwcAoGTqaNXU1EhBQYH4/dHrDzY0NEhTU1PE95OUlCTJycniVq5L1CZJFxUV9XQzAAARqqiokMLCwqgl6YHFvaTycCji+8rLy5Pdu3e7Nlm7LlGbnrQxaOEDEgiG96Q1Z+qroP74ihWq+Hs2fUMVP3XYP5QtEnn3yDmq+OqTqar4xH1JyhaJNOXo3gQ+SzcKYgf1b7KE44mq+JYM3WP0fi+gbJFIyhFLFV91Q60qvuGUbp+NpGCL7jEOpOkeQP80Sepe3Y1O5eueV+nEIFyfd3TxR8fp4n3KXTDSynW90ECz7jMw+Zi+UUe/FH6brIYG2Vvyw7bP82hoampykvTu0mLJSO98r726xpKB4/c69xd3ifqJJ56Qn/70p1JZWSljx46Vxx9/XC644IIOb9c63G2SdLiJOpSsT9Sp6boPDH+K7gAm9dInxUBdUBXvb9S1yZ+sb5M/xX2J2p+cGNV9CCTpM1BCou6DL5DarIr3+zrxego2R/U13plEHQgq33fJ0U/UAeVT60+OfqIOBJWJ2mdH9fVq+JP1ybA7Tl9mpPsjStReEJW9e+aZZ2Tx4sXy4IMPypYtW5xEPWvWLDl8+HA0Hg4AEKdCthXxFpeJ+tFHH5UFCxbITTfdJCNGjJAnn3xSUlNT5Xe/+100Hg4AEKcssSPe3K7Lh77NOH9paaksWbKk7W9m1t+MGTNk06ZNn4tvbGx0tlbV1dVd3SQAQIyynP8iu33c9aiPHj0qoVBI+vXr1+7v5ndzvvqzSkpKJDMzs21jxjcAAJ/q8TPwpuddVVXVtpnp/AAAhCNk2xFvcTf03adPHwkEAnLo0KF2fze/m2vVPisYDDobAABaVoTnmb1wjrrLe9Smwsv48eNl3bp17aqNmd8nT57c1Q8HAEBMi8p11ObSrLlz58qECROca6cfe+wxqaurc2aBAwDQVSyxJRTjPeqoJOrrrrtOjhw5Ig888IAzgWzcuHGyZs2az00w+yJN2VbYxQ5CmfqiGT/7eJbuBg26wYcD39FPiqu9MUsV3//8g6r4E1kpyhaJ9E7SFc2o3dhXFd8w5tMZ/+H6HxNfV8W/+IuvqOKtq48pWyRy+N0cVXzCW7pjnT3liLJFIkd3Z6visz7UvcZrpp5StkikPlNXAMNq0hVIGbZU/3ra+V3dx6D/oK7iSeKgGmWLRJqPZaji68fW6eI/7KVskYilKJJihbov+VlxMPQdtcpkCxcudDYAABBDtb4BAAhXKMKZ23E56xsAgO5i/XOL5PZu1+PXUQMAgLOjRw0A8KxQhLO+I7ltdyFRAwA8K2R/skVye7cjUQMAPMviHDUAAOhJ9KgBAJ5liU9C4ovo9m5HjxoA4FmWHfmmsXTpUhkzZoxkZGQ4m1nD4qWXXpJoIlEDABCmwsJC+clPfiKlpaXy9ttvy6WXXipXXXWVfPDBBxItDH0DADwrFOHQt/a2V1xxRbvff/zjHzu97M2bN8vIkSMlrhJ1zrsigaTwYk9cqS/EX1n6+bWxv0jWPt3B3HW9btEFw6ccgjm+pkAVb11cpXsAETn2Xq4qPuO4bidOWfo32P95eaoqPrFI9xhNO3WLWRgptbrHyJ2+XxV/4oVzlC0S8U3ULZoRStEt2tK/73Fli0T2btW9ZpOLdYtN7L5Sv9hE6rvRPUdpDdZf/5P5sW4u8qHcVFV88VcqlC0S2fVhgSsX5Qh1UaKurq5u9/dgMOhsX3jbUEiee+45Z3XIaC7jzNA3ACDuFRUVSWZmZttWUlJy1tj3339fevXq5STyW265RVatWiUjRoyIWttc26MGAKAjlu1zts5qvW1FRYUzOazVF/Wmhw0bJlu3bpWqqir505/+JHPnzpUNGzZELVmTqAEAnhXqoqHv1lnc4UhKSpIhQ4Y4/z9+/Hh566235Be/+IX8+te/lmhg6BsAgAhYliWNjfq5UuGiRw0A8KyQ+J2t87fXWbJkicyePVv69+8vNTU1smLFClm/fr389a9/lWghUQMAPMuO8By1ub3G4cOH5dvf/rYcPHjQmXRmip+YJP3Vr35VooVEDQDwrFA3X0f929/+Vrob56gBAHAxetQAAM8K2X5n6/ztxfVI1AAAz7LEJ1YEg8OWuD9TM/QNAICLubZHfXRGo/hTwzvJn/q2vr5veoWulu7Rcbr7/+Zlr+luICLrHpmiig98+5Aqvr4pUdkikcb+unrRNQN0z2vCrjRli0Sa8ppV8aFs3TdmX63+bVHXv0UV3/ymsk77hfXKFokk7tTVfw5cckwVX75FX3/8nL/rLoY5MEX33vbpX+KSoHxqqyfr3hPZQd3r1Tg2RjfBKWu77v6Pby/Uz46eFP5+2D7tRU/emUzWE1ybqAEAiP45aoa+AQBABOhRAwA8PpnMF9Ht3Y5EDQDwLCvCEqLM+gYAABGhRw0A8KxQHEwmI1EDADw99G3F+NA3iRoA4Fkh2+dskdze7ThHDQCAi9GjBgB4VijCWd8hhr4BAIgey/Y7W+dvT6LuNKs2USQUXuFev67MsuPweN15iaJxB1Txz24/X9kikeZLdTuScDxDFT/r3I+ULRLZU5etit/52gBVvC+kPz+UcFRX0LklV1lrOb0TLyjlfjRn6eIT/Loa6kboXF0R6+qdvXX330dfw7r8a8rjrXxzJ2U06u7f1KcvCqjiAxXJqvheeceVLRKp0jVJrv/u31TxT/7tq/ra8UfCf99ZDd1X6zseuDZRAwDQEYa+AQBwMSvCmdv6sarux6xvAABcjB41ACCOC574xe1I1ACAOC4h6he3c38LAQCIY/SoAQCeZbEeNQAA7hWKg6FvEjUAII6vo/aL27m/hQAAxDF61AAAz7Jsn7NFcnu3I1EDADzLinDom+uoI5BZUCOB1KawYqubstT333/kQYmm7BdT1bdJv2m/Kv7g2iJVfFleH2WLRMqP6xZqSKjXfTvtzDyO4AndY1T31dXyzSgNKlsk0qhbu0TyN4X32m41/ifv6x5ARF4/PFAVfyJJtwBGKKQ/eE3HdQta+NN0C3+cl3dI2SKR90t1z1OosEEVf7xO/1ngU64L85u/zFTFZ+vX55Ga2bVhx9r1uucIHk3UAABEf5lL9/eou7yFP/jBD8Tn87Xbhg8f3tUPAwCAhMQX8RaXPeqRI0fKyy+//OmDJNBxBwCgM6KSQU1izsvLi8ZdAwDQhqHvTtq5c6cUFBTIoEGD5Fvf+paUl5efNbaxsVGqq6vbbQAAhCMU8fC3xF+injRpkixfvlzWrFkjS5culd27d8uXv/xlqampOWN8SUmJZGZmtm1FRbqZzAAAxLIuH/qePXt22/+PGTPGSdzFxcXy7LPPyvz58z8Xv2TJElm8eHHb76ZHTbIGAITDioOh76jP8srKypKhQ4dKWVnZGf89GAw6GwAAWqE4WJQj6i2sra2VXbt2SX5+frQfCgAQZ+x/LnPZ2c3cPu4S9V133SUbNmyQPXv2yOuvvy5XX321BAIBueGGG7r6oQAAiHldnqj37dvnJOVhw4bJN7/5TcnJyZHNmzdLbm5uVz8UACDOhf459B3JpmEmQE+cOFHS09Olb9++MmfOHNmxY4d46hz1H//4xy65n5bXe4sdDK8ucFa1rpaz0bhZNxSvXWCl90f6y8w+3lyou8H54dfeNcoO9hW1g8r5AzmWKjxv5GF9zeGXdNfoJ+/V7UPNQN0+GL48XW3jPQMDqvj6ysHKFolUv6473ivm/1wVf/VLtytbJCIB3Xs1YbeuNviBlwcpGyRiTVJeoFOn+9hsKtPVy3duU6SrBX/OS7rX05Fx+j5a/rLwj0VLs8jHEpurZ23YsEFuu+02J1m3tLTIfffdJzNnzpQPP/xQ0tLSJBooGQYAQJjMpcenM5cjm551aWmpTJ06VaKBRA0A8KxQhMtcRnJbo6qqyvmZna1cQk+BRA0A8Cyri4a+P1sVM5xLhy3LkkWLFsmUKVNk1KhREi3uv4AMAIAoM4W2Tq+SaSaNdcScq962bVuXzc06G3rUAADPssTvbJHc3qioqJCMjIy2v3fUm164cKG8+OKLsnHjRiksVE4EViJRAwA8K2T7nC2S2xsmSZ+eqM/Gtm25/fbbZdWqVbJ+/XoZOHCgRBuJGgCAMJnh7hUrVsjq1auda6krKyudv5vh8pSUFIkGEjUAwLOsbr6O2qwKaUybNq3d35ctWybz5s2TaCBRAwA8y45w9Sxze128vsBWpEjUAADPConP2SK5vdtxeRYAAC7m2h51r68clkBaeDWaq+r0J/Dr3+t4dt/pls17XBU//z/0dZBz39HVHPZPqFHFH9ugX2q04bxTqnj/QV1t5iOl/ZQtEmkaq6uDnLw3SRWfP0Jff7xym66u9ndnty9D2JH//MPlyhaJpB7TDdF9feW/6R4gs0XUWnR9g5Z03T4cmRzSfwhW6T4G/c26+08cd0K/FkGF7vMpeMtBVXzSGv3lRHX54T9PoabuSy2WrT/P/Nnbu51rEzUAAB2xIjxHHcltu4v7WwgAQByjRw0A8CxLfM4Wye3djkQNAJB4r0zmZgx9AwDgYvSoAQCeZcXBZDISNQDA2+eo7dg+R+3+rxIAAMQxetQAAM+yI5z1bW7vdiRqAIBnWd28elZPIFEDADzLioPJZO5vIQAAccy1PerQylyRpPAWeGi4tFF9/4Hh9ar4G179jio+mKKv9F5zTkAVf+qdPFX8Pxb+StkikYlbvqmKP9qk24eiwmPKFomkzNqtij+waoQqPsFvKVskMvThXar4X+RMV8X7CvWLTQz/mq5NW94ZrIpPOpiobJFIc5FuQRVp0PUlsvJ0C9UYdcd7q+KDx3RDpS2luvs3xn11pyp++2Hd4japJ/WfTyeHhx9rNUi3sRj6BgDAvaw4KCHK0DcAAC5GjxoA4FkWQ98AALiXFQeJmqFvAABcjB41AMCzrDjoUZOoAQCeZcVBomboGwAAF6NHDQDwLDvCa6H1pV+6H4kaAOBZVhwMfZOoAQCeZZGoe07LlSfETg2GFZvViftvDulqUmesCq8trWrP0R98W9ckCQV1gzaD/qSrV27Y6S2q+Oy+1ar4QyfTlS0SuWiz7jblL+leIXvzeylbJCI/1IX7ArrnNetD/XSSpC/p6oOn79K9AFMvO6RskUjtq7qa1PX5urrrGf+ZoWyRyMmrm1XxQy48oIr/aHuhskUi73wwUHcDv/Kz4H/s0X9mrgq/TaFG9yc/L3FtogYAoCP0qAEAcDErDhI1l2cBAOBi9KgBAJ5l2z5ni+T2bkeiBgB4lsV61AAAoCfRowYAeJYVB5PJSNQAAM+y4+AcNUPfAAC4GD1qAIBnWQx9AwDgXnYcDH27NlHX1SeJX8Ksr70nTX3/maOOqeKPjNedJbA7s3ha/1OqcKs2URXvC+pqPxu9tiWr4o8P1tWLTjyuLHAuIjtWjlTFB5Rlk6+Z+LbuBiKyZs95qvhzHtUdu8Q9e5UtEnk3S9emhmJdXW27MUnZIpHG8+tU8QGf7n1UfqWuJr+R9g/dfuwuH6CKTxxeq2yRSFa67rMgZ4nufbTr/j7KFonYOeEfi1BD9y0eaUfYo/ZCouYcNQAALkaiBgB4lu30iiPYOvGYGzdulCuuuEIKCgrE5/PJ888/L65K1B010LZteeCBByQ/P19SUlJkxowZsnPnzq5sMwAA7SqTRbJp1dXVydixY+WJJ56Q7uDv6gY+8sgj8stf/lKefPJJeeONNyQtLU1mzZolDQ0NXdFeAAB61OzZs+VHP/qRXH311e6cTGYaaLYzMb3pxx57TL7//e/LVVdd5fztD3/4g/Tr18/peV9//fWRtxgAgH9i1rfS7t27pbKy0hnubpWZmSmTJk2STZs2nTFRNzY2Olur6urqrmwSACCGWbZPfF1wHfVnc08wGHS2mJtMZpK0YXrQpzO/t/7bZ5WUlDjJvHUrKirqyiYBANAhk3tOz0UmN7lFj19HvWTJElm8eHHb7+ZbDckaABAO+5+ztyO5vVFRUSEZGRltf3dLb7rLE3VeXp7z89ChQ86s71bm93Hjxp3xNm4aXgAAxOc56oyMjHaJ2k26dOh74MCBTrJet25dux6ymf09efLkrnwoAAB6RG1trWzdutXZWudnmf8vLy93R4/aNLCsrKzt99YGZmdnS//+/WXRokXOtPVzzz3XSdz333+/c831nDlzurrtAIA4Z/fArO+3335bLrnkkrbfW0/fzp07V5YvXy49nqg7auDdd9/tXGt98803y8mTJ+Xiiy+WNWvWSHKyrmY0AADdNetbY9q0ac7lyN0loasbaKqV/fu//7uzRSJ0KFXsMJO7laVfbOJoeZYq3pf/6SVk4UjZrv9i4ktuVsWHmnSF+PvnH1e2SKQmW7dgQerrumL/jTm6hSCMY9fUq+JzVqaq4l/4x2hli0Saa3XP06Hv6RZqqN9erGyRiJ2oe26t3rrXX06a7jgYh97qrYpv6Kvbh5Qj+rN5p0bpFsCQI7o5NUW/18/BOThFt9DQ0Zt1z1Nx1pmvwvkie7PCfx9Zp/Tv656eTOZm1PoGAMDFevzyLAAAIutR+yK6vduRqAEAnmXHQQlRhr4BAHAxetQAAG+vRy2R3d7tSNQAAM+yGfoGAAA9iR41AMC77Ngf+yZRAwC8y45s6Nvc3u1I1AAAz7KpTAYAAHqSa3vUKZV+CQTD+x6Reelh9f37fpOrig8l6Wo5V3+zStkikSZl7e7kXboawrWvfbpGeNiP8fVDqvimFt39+5v0w07Nh1JU8cdG6x6j+YS+NrMvVVdvPmm1rtZ84wD982QpewqFf9J9b6+ceI7uAUzt7gG6euLDfq2rw112fS9li0SSdupeT7aye1O/8JjuBuZ9VJmpig+m69YiqH26QNkikX4N4b+gQs0+qZDuYcfBrG/XJmoAADpkEm2Mn6Nm6BsAABejRw0A8Cw7DiaTkagBAN5lx/511Ax9AwDgYvSoAQCeZTPrGwAAl7MlpjH0DQCAi9GjBgB4ls3QNwAALmbH/qxvEjUAwMN8/9wiub27uTZRB0/YEkgK76vO8dpU9f2HzleenleG2zsydDcQkfTduvjG3rr4QJOoHa9JU8X3++oBVXzC/8pWtkik/DJdLe7m3pYq/q5pLylbJPK/n71CFX/ezdtU8W/tK1a2SMTao6t7XT5L+SLPbBC1Ft1jHPlSuireStIda8eoGlW4731dm47tzFE2SCSgrJkvylrfNcX65NRYEH6jrFMhkWfVDwGvJWoAADrE0DcAAC5mx36i5vIsAABcjB41AMC77Nhf5pJEDQDwLDsOVs9i6BsAABejRw0A8C479ieTkagBAN5lx/45aoa+AQBwMXrUAADP8tmfbJHc3u1I1AAA77I5Rw0AgHvZsX+O2rWJ+lSuTwLB8J7AUzW6RRocuSFVeNZ7uqfK36L/mhYKc39brbj1UVX8VX/5rrJFIknbdQs7nDimW7CgZbKyQWaRjSzdigU5pQFV/M8SLlO2SEQKmlXhpQeKVPHNzbp9MELK58lfo3sMuzZR2SKRjDLdY7To1oQRf5P+Qzd1re41XjNQ996ef+mryhaJ/MdrX1HFh6qSVfEZY08oWyTifzv8VYBCjbrPV3g0UQMA0CGGvgEAcDE79hM1l2cBAOBiJGoAgPd71HYEWyc88cQTMmDAAElOTpZJkybJm2++KdFCogYAeH/Wtx3BpvTMM8/I4sWL5cEHH5QtW7bI2LFjZdasWXL48OGo7CKJGgAAhUcffVQWLFggN910k4wYMUKefPJJSU1Nld/97ncSDSRqAIDnK5P5Itg0mpqapLS0VGbMmNH2N7/f7/y+adOmrt9BZn0DADzN7ppZ39XV1e3+HAwGne2zjh49KqFQSPr169fu7+b37du3SzTQowYAxL2ioiLJzMxs20pKSsQt6FEDAOJeRUWFZGRktP1+pt600adPHwkEAnLo0KF2fze/5+XlRaVt9KgBAJ7li/Q89T/vxyTp07ezJeqkpCQZP368rFu3ru1vlmU5v0+e3ImayF7uUTec2yD+lPBiZ573kfr+1/19rCo+4ZTuJEh9nn7K/1e/rrsO76pXFqriR46oULZIpFdioyq+oUVX/3n7hkHKFonkbdR9vxzx3fdV8a/t1bepqS5JFR9M1NXhvqhwj7JFIvvrM1Xx29/X1R+3U3X7YNQM0L0vgsd1xzp3i7JBInL48gZVvH1Sd6z/38OXKFsk4p+te9/lrNXV+m5JzVK2SKTv18P//Gipa5SyRyRmF+VYvHixzJ07VyZMmCAXXHCBPPbYY1JXV+fMAo+rRA0AgBtdd911cuTIEXnggQeksrJSxo0bJ2vWrPncBLMeG/reuHGjXHHFFVJQUCA+n0+ef/75dv8+b9485++nb5dd1onViAAAcGllsoULF8revXulsbFR3njjDac6WbSoE7Xp3psqLKZ82tmYxHzw4MG27emnn460nQAAuCZRdyf10Pfs2bOd7YuYk/DRmv0GAEA8icqs7/Xr10vfvn1l2LBhcuutt8qxY8ei8TAAgDjn6+bKZD2hyyeTmWHva665RgYOHCi7du2S++67z+mBm9Jq5tqzzzLj+2Zr9dnqMAAAxPN61F2eqK+//vq2/x89erSMGTNGBg8e7PSyp0+f/rl4U/3loYce6upmAAAQE6Je8GTQoEFOJZeysrIz/vuSJUukqqqqbTPVYQAACIvNZLKI7du3zzlHnZ+ff8Z/P1vhcwAAOhLpeeaYPEddW1vbrne8e/du2bp1q2RnZzubGca+9tprnVnf5hz13XffLUOGDHEW1QYAAFFO1G+//bZccskl7UqpGaac2tKlS+W9996T3//+93Ly5EmnKMrMmTPlhz/8Ib1mAEBMlBB1faKeNm2a2PbZxwr++te/SlfI/ntQAknhJfe/pw1W33/6x7rT83aCbnzk6e88qmyRyP/8wR2q+IThuvvfuX+AfljI0r2IfSNqVPFNOZayRSIX36Wrif6nLeNV8QWFx5UtEjlwMkcVf6Ly01V6wrHFd46yRSInd2ar4vu9rbv/o2N1Na+N1IO611P1UF098YYv6a8aCb6pe56KX9C9Pppy05QtErH/pqvdffiikCp+9vj3lC0See2PXwo7NtSoq58eEZtZ3wAAuJYvDs5Rs8wlAAAuRo8aAOBdNkPfAAC4lx3h8LUHEjVD3wAAuBg9agCAd9kMfQMA4F527Cdqhr4BAHAxetQAAM/ycR01AADoSSRqAABcjKFvAIB32bE/mcy1ifrE1Abxp4YXm7A9XX3/1YN1i0HkDDumir/2Wd0CG0bxnkZVfJ/XTqjia0flKlsk0rBA9xhH9mep4ov/ol+U460/T1DF5xToXuYHJvRRtkjk0nEfquJLV4xRxdt5+hV+rAzdghaVF+sG2CaP3alskUjpet1KMmNH7lXFv7urSNkikeREXfyhKb1V8XmvHNE9gIh8fIPufZRWplsgZW3V+coWifS+NPz9CNU3ijwu3cIXB+eoXZuoAQAIiweSbSQ4Rw0AgIvRowYAeJfNOWoAAFzLFwfnqBn6BgDAxehRAwC8y2boGwAA1/Ix9A0AAHoSPWoAgHfZDH0DAOBeduwnaoa+AQBwMdf2qK2mgEggEFbstf/y3+r7/+N7unrRVbUpqviW3CZli0R2fSu8/W01aUSVKn7Pmnxli0QS1unqg/fS7YIk1DfobmBqLX9Xd5sLC3T1ol/5x1Bli0Q2fjxEFe/L132NL/pFL2WLRE7coItP3af7OHi7Sle320is1dUs/2C/7jWbXK6reW2Ehteq4k8U6R4je3uGskUi5w0+oIr/SApU8b4EfTfy6O7ssGOtU/r3dWf54mAymWsTNQAAHYqDoW8SNQDAu+IgUXOOGgAAF6NHDQDwLB/nqAEAcDGboW8AANCDSNQAAM8Pffsi2KLlxz/+sVx00UWSmpoqWVlZnb4fEjUAwPtD33YEW5Q0NTXJN77xDbn11lsjuh/OUQMAEAUPPfSQ83P58uUR3Q+JGgAg8T6ZrLq6ut2fg8Ggs7kBQ98AAM/ydcFmFBUVSWZmZttWUlIibuHaHnWgOkH8TeE17+m3JqnvP3l/oio+UVcOWOw++q94dvEpVfy2F3S1loM1ygaZb5mTdW1K3KWrib73Mv031pByP96uLNLd4Ki+TS0plio+a8QJVfzBc/Vv1ZStuhrT9QOadfefrXttGH0zdQfP/nlfVfzeq3T7YEwuqlDFv3dIV1c7dJ/yw0NEKv48QBWfmK37vBkx5WNli0S2rx8cdmyoQVn03wUqKiokI+PT98zZetP33nuvPPzww194Xx999JEMH66vhe+5RA0AQHcNfZskfXqiPps777xT5s2b94UxgwYNkq5EogYAeJavmyuT5ebmOlt3IlEDALzLdm9lsvLycjl+/LjzMxQKydatW52/DxkyRHr1Cn/pWhI1AABR8MADD8jvf//7tt/PP/985+err74q06ZNC/t+mPUNAPA2233FTlqvn7Zt+3ObJkkb9KgBAJ7li4PVs+hRAwDgYvSoAQDeZbt3MllXIVEDADzLx9A3AADoSfSoAQDeZTP0DQCAa/niYOjbtYn63N9USoI/vMURPvxeP/X9N/RvUsVbvXTx/h1pyhaJNDbqCtkP2KRbFGHX/NZ1YsKX/pZukY36At2r3qdby8Jhh3T70fBOtio+ENS/cxOrdW+l+qO9VfGhTqy2l1qvi084rtuHPsV1ugcQkT17dIts+L6pe4GkZTQoWyRS+aCuLnNaQZIqvrExXdkikeYRuviWcxpV8e9vGah7AFM6c2f4xyLU1Ik3NryXqAEA6FAcDH2rJpOZ9TknTpwo6enp0rdvX5kzZ47s2LGjXUxDQ4PcdtttkpOT49Qyvfbaa+XQoUNd3W4AACSiqmTdUJ2s2xP1hg0bnCS8efNmWbt2rTQ3N8vMmTOlru7TIbA77rhDXnjhBXnuueec+AMHDsg111wTjbYDAOKcz458i6mh7zVr1nyujqnpWZeWlsrUqVOlqqpKfvvb38qKFSvk0ksvdWKWLVsm5513npPcL7zwwq5tPQAAMS6i66hNYjaysz+ZrGMStullz5gxoy1m+PDh0r9/f9m0adMZ76OxsVGqq6vbbQAAhMVm6PusLMuSRYsWyZQpU2TUqFHO3yorKyUpKUmysrLaxfbr18/5t7Od987MzGzbioqKOtskAECc8dl2xFvMJmpzrnrbtm3yxz/+MaIGLFmyxOmZt24VFRUR3R8AABLvl2ctXLhQXnzxRdm4caMUFha2/T0vL0+amprk5MmT7XrVZta3+bczCQaDzgYAgJrN5VntmAWvTZJetWqVvPLKKzJwYPuL5sePHy+JiYmybt26tr+Zy7fKy8tl8uTJXddqAACEWd9nHO42M7pXr17tXEvdet7ZnFtOSUlxfs6fP18WL17sTDDLyMiQ22+/3UnSzPgGACDKiXrp0qXOz2nTprX7u7kEa968ec7///znPxe/3+8UOjEzumfNmiW/+tWvOtE0AAA6EAdD3wnaoe+OJCcnyxNPPOFskdhXkiqB1PDOXfv26ufEJe/XnZ73Wbr6vv4LTipbJGJ/mKmK/3iBrq6x3ayv9d2oK5MtoV66Gr92QP8uSUnX1TVuGBj9d2J6pq7uetM7ulrfVpJ+H2pG656n/it1teaPDNHXs0/Zm6iKPzVQV2M/dXWGskUiBy/WvS+aBuuOtX1C99lhJOTq6qhn/l13LBouqVG2SORIn/A/M636RpFnpFv44mBRDtajBgDAxViUAwDgXTZD3wAAuJYvDoa+SdQAAO+yY79HzTlqAABcjB41AMDTfB7oFUeCRA0A8C7b/mSL5PYux9A3AAAuRo8aAOBZPmZ9AwDgYjazvgEAQA9ybY86r1eNJKSFV+d3T82na1+HK3nSMVV8y/ocVfypU/r6vlaa7qvd4F/p6mqX3ahvU9HLurrGx0Ymq+JPTGxWtkgk9FG6Kt7uE1LFF67V10Q/Olq33wnjdLXgG8v1NayLCo6r4g9edOY148/G3qU7DkZLYYsqvk+/alX88dHZ+t6K8iWYn1ulij+8r5++TSd0tburRupe47026Y9dWlX4n0+hJpFy6R4+65Mtktu7nWsTNQAAHWLoGwAA9CR61AAAz/Ix6xsAABezY7/gCYkaAOBZvjjoUXOOGgAAF6NHDQDwLjv2Z32TqAEAnuVj6BsAAPQkEjUAwPuzvu0ItijYs2ePzJ8/XwYOHCgpKSkyePBgefDBB6WpKbyKm6dj6BsA4Fk+lw59b9++XSzLkl//+tcyZMgQ2bZtmyxYsEDq6urkZz/7meq+SNQAAHSxyy67zNlaDRo0SHbs2CFLly6NnURtlfQRKyG8hQ5y++mrqleNDKji64p1j1GYoyvcb1TU6w5H+WWpqng7UbcgglE2T/c8Zb2jW9Ai5WP9QiGnhjSq4v9l1DZV/BtFxcoWiSSt66OKr1cu2pKxS3+WqnCCbuGPilzdwjPJmbrjYFw56ANV/H8fGqSKT9uvf576fq1CFV+2M18Vn1CsW9jGCJWnqOLtRN3nU0Mf/fOUVOPSk6p218z6rq5uvwBMMBh0tq5UVVUl2dmdWDimS1sBAEAPDH37ItiMoqIiyczMbNtKSkq6tJ1lZWXy+OOPy3e+8x31bUnUAIC4V1FR4fR4W7clS5acMe7ee+8Vn8/3hZs5P326/fv3O8Pg3/jGN5zz1FquHfoGAKBDlv3J1ln/vG1GRoazdeTOO++UefPmfWGMOR/d6sCBA3LJJZfIRRddJL/5zW861UQSNQDAu+zurUyWm5vrbOEwPWmTpMePHy/Lli0Tv79zg9gkagCAZ/kivMRKN/01fCZJT5s2TYqLi51Z3keOHGn7t7y8PNV9kagBAOhia9eudSaQma2wsLDdv9nKIitMJgMAeJftzspk5jy2Schn2rToUQMAPMvn0spkXYkeNQAALkaPGgDgXTbrUQMA4Fo+23a2SG7vdq5N1HuuDIo/uWvrrJ7OrtLV0i1+KaSKP6msB2xcMe8tVfyLCWNU8elZ9coWidQcSFfF152je9EnDm1fXzccye9nquL/fGqsKj4hS78MXcalR1Xxvvd1dbVHXPeRskUib/19uCreX9igim8uT1O2SGTlkQmq+Kxtuo+o6gn6Y9ewqf2M3I6k1egu6BkwW1dL3PigVtemq8a/o4r/y18nKlskEtCUdtcfBngxUQMA0CGzHokV4e1djkQNAPAsXxwMfTPrGwAAF6NHDQDwLptZ3wAAuJcdYXUxDwx9k6gBAJ7lozIZAADoSfSoAQDeZTP0DQCAa/msT7ZIbu92DH0DAOBi9KgBAN5lM/TdY3LPPSqBtPBqfVfu762+/8HLdQdn1zd19X0zdiobJCJrdo5Qxae/q6uFXj0soGyRSKBOd5vgcd3zVHtSV3PdyDyui0+s1r3MW1L1b4uaUbrxs1B/XV3td9aep2yRSHKdLr42K1EVn3pUPyB3qkD3vqu6UPc8+Tsxhfdrs7eo4ldtG6eK31+lq01vDBh4WBX/55d1tbt7j9XVpjcSS7PDjvU1d+N4sh3711Ez9A0AgIu5tkcNAEBHqPX9GSUlJTJx4kRJT0+Xvn37ypw5c2THjh3tYqZNmyY+n6/ddsstt3R1uwEAkLZz1JFssZSoN2zYILfddpts3rxZ1q5dK83NzTJz5kypq2t/MmzBggVy8ODBtu2RRx7p6nYDABAXVEPfa9asaff78uXLnZ51aWmpTJ06te3vqampkpeX13WtBADgTEyHOJK5a7E+mayqqsr5mZ3dfjbgU089JX369JFRo0bJkiVLpL6+/qz30djYKNXV1e02AAA056h9EWwxO5nMsixZtGiRTJkyxUnIrW688UYpLi6WgoICee+99+See+5xzmOvXLnyrOe9H3rooc42AwAQz+wIr4V2f57ufKI256q3bdsmr732Wru/33zzzW3/P3r0aMnPz5fp06fLrl27ZPDgwZ+7H9PjXrx4cdvvpkddVFTU2WYBABBTOpWoFy5cKC+++KJs3LhRCgsLvzB20qRJzs+ysrIzJupgMOhsAACo2VQma8e2bbn99ttl1apVsn79ehk4cGCHt9m6davz0/SsAQDoUpY5UR3h7WMpUZvh7hUrVsjq1auda6krKyudv2dmZkpKSoozvG3+/fLLL5ecnBznHPUdd9zhzAgfM2ZMtPYBAICYpUrUS5cubStqcrply5bJvHnzJCkpSV5++WV57LHHnGurzbnma6+9Vr7//e93basBAJD4qEymHvr+IiYxm6IoXeFEaV8JJCeHFZuUoH+iDy86qYqflrdPFb8xY4iyRSL28fD2t1X6rE9GNMJVU5Yr0VY7rEkV7zulXyikXrmwQ0KdblzM1yL6Y7c3TRU/6eLtqvgPeunrEhRl6V7j+1Z2fCrrdPUX1SpbJOLfn6qKT9qpe080p+s/C17afqEq3nfeKVV8VZVun43GN8NfAMPwJ+v2O/B/c5QtErEXhL9QiF3XKLJauocd++eoWZQDAAAXY1EOAIB32bHfoyZRAwC8y479RM3QNwAALkaPGgDgXRbXUQMA4Fo+Ls8CAMDFbM5RAwCAHkSPGgDgXZZtxq8ju73LkagBAN5lM/QNAAB6kGt71M2ZloRSwps3f+GEHer7f/fF81Tx64vTVfG+Jv31AsXn6Wp3n1quWzq0eN5BZYtEggFd4euhGeHXAzb+ukt3HAx/P9034NA/eqniE2v0xy7ppO42m7bpasH7kkPKFomcTG5UxVcN1x3r4uxqZYtEmlfq6l4fmK3bh0CS/lqbU1m6j8Feabo21R7Uvf6McZd/pIrfvEtXp71xf1DZIhH7hfDrzYeaGqT72BH2iqPXo77yyiudpZ4PHz4svXv3lhkzZsjDDz8sBQUFqvuhRw0A8P7Qtx3BFiWXXHKJPPvss7Jjxw75r//6L2cp6K9//eux06MGAMDL7rjjjrb/Ly4ulnvvvVfmzJkjzc3NkpiYGPb9kKgBAN5lmR5x5LO+q6vbn8oJBoPO1lWOHz8uTz31lFx00UWqJG0w9A0A8C7binwz67cXFUlmZmbbVlJS0iXNu+eeeyQtLU1ycnKkvLxcVq/WL9RNogYAxL2Kigqpqqpq25YsWXLGODN87fP5vnDbvn17W/z3vvc9eeedd+Rvf/ubBAIB+fa3vy228rw4Q98AAIn366gzMjKcrSN33nmnzJs37wtjBg0a1Pb/ffr0cbahQ4fKeeed5/TcN2/eLJMnTw67iSRqAIDE+znqcOXm5jpbZ1jWJ8PsjY26S/xI1AAA77LdWZnsjTfekLfeeksuvvhi5xpqc2nW/fffL4MHD1b1pg3OUQMA0MVSU1Nl5cqVMn36dBk2bJjMnz9fxowZIxs2bFDPJqdHDQDwLjvCXnGU6p2MHj1aXnnllS65LxI1AMC7bHcOfXcl1ybqjF1+CSSFNzJvTdDXZm7so6sJ7GvWPYbdS1+bee/+Pqr4hFG6NhX79XWQP36zvyq+/vwkVbz/A30d5Ib+Tap4X5Zuv1MOBZQtEqktVr6eWpRnnar0Z6kOJ+nq0z884xld/M9uVLZIpGqiLn7S0N2q+JONKfo2/UeRKr45LVMV36Qrw+1467+Hq+KHT9yriq+/Rvc+NUJL+4Ud29Ks//yDBxM1AAAdcmZSWxHe3t1I1AAA77Jjf+ibWd8AALgYPWoAgHfZsd+jJlEDALzL6t7KZD2BoW8AAFyMHjUAwLNs23K2SG7vdiRqAIB32XZkw9ecowYAIIrsCM9ReyBRc44aAAAXo0cNAPAuyxLxRXCemXPUAABEkR37Q9+uTdRNGSKBMJfsbLH0I/hWTrMqPv/PuqeqaNHHyhaJvPs3XSH+xkENqviyf+QrWyQiWbri+geP6RYsmDjrI2WDRN7+u+55albuQ0i3VKwj+YjuNWgr15FpytR/mDQ36F6z9z+jW2QjNFTfJitXt6BK5Y8G6+In6z/S/NfWqOIbDqWp4i8Yt1PZIpHtz+he43tqBqjiQ8FOHLsLFbENfpEX1A8BryVqAAA6YluW2BEMfXN5FgAA0WTH/tA3s74BAHAxetQAAO+ybBFfbPeoSdQAAO+yTaK1YjpRM/QNAICL0aMGAHiWbdliRzD0bXugR02iBgB4l22GvalMBgCAK9lx0KPmHDUAAC7muh5167ebUGP45TGb63RlCQ3rlK78Zkuz7qnqTJtCDQ1R3Qf7VCcOt7LUpZWg2+9OHTv186QsIdqof57sgDJe+7w2dKLk4yndc2s16IYALV/029TSrHtiQ8qyqYZdr309BaL/WaD4/PskXnf/Vid6kVZI/x7tjt5qi90Y0fB1i+jKSfcEn+2yfv++ffukqKiop5sBAIhQRUWFFBYWRuW+GxoaZODAgVJZWRnxfeXl5cnu3bslOTlZ3Mh1idqyLDlw4ICkp6eLz9e+21FdXe0kcXPwMzIyJB7E4z7H637H4z4b7Hfs7bdJKzU1NVJQUCB+f/TOsDY0NEhTk37E4rOSkpJcm6RdOfRtDmpH38DMizrWXtgdicd9jtf9jsd9Ntjv2JKZqVtJrzOSk5NdnWC7CpPJAABwMRI1AAAu5qlEHQwG5cEHH3R+xot43Od43e943GeD/Y6v/UYMTCYDAAAe7VEDABBvSNQAALgYiRoAABcjUQMA4GKeSdRPPPGEDBgwwLm4fdKkSfLmm29KLPvBD37gVGY7fRs+fLjEko0bN8oVV1zhVC8y+/f888+3+3czz/GBBx6Q/Px8SUlJkRkzZsjOnTsl1vd73rx5nzv2l112mXhZSUmJTJw40ak42LdvX5kzZ47s2LHjc1WmbrvtNsnJyZFevXrJtddeK4cOHZJY3+9p06Z97njfcsstPdZmuI8nEvUzzzwjixcvdi5l2LJli4wdO1ZmzZolhw8fllg2cuRIOXjwYNv22muvSSypq6tzjqX5EnYmjzzyiPzyl7+UJ598Ut544w1JS0tzjrv5QI/l/TZMYj792D/99NPiZRs2bHCS8ObNm2Xt2rXS3NwsM2fOdJ6LVnfccYe88MIL8txzzznxppTwNddcI7G+38aCBQvaHW/z2gfa2B5wwQUX2Lfddlvb76FQyC4oKLBLSkrsWPXggw/aY8eOteOFeSmuWrWq7XfLsuy8vDz7pz/9advfTp48aQeDQfvpp5+2Y3W/jblz59pXXXWVHcsOHz7s7PuGDRvajm1iYqL93HPPtcV89NFHTsymTZvsWN1v4ytf+Yr9b//2bz3aLrib63vUpuB6aWmpM+x5ej1w8/umTZsklplhXjM8OmjQIPnWt74l5eXlEi/MSjZmVZzTj7upHWxOe8T6cTfWr1/vDJUOGzZMbr31Vjl27JjEkqqqKudndna289O8x01v8/TjbU719O/fP6aO92f3u9VTTz0lffr0kVGjRsmSJUukvr6+h1oIN3LdohyfdfToUQmFQtKvX792fze/b9++XWKVSUjLly93PqjNUNhDDz0kX/7yl2Xbtm3O+a5Y17p03ZmOe1csa+dmZtjbDPmaJfx27dol9913n8yePdtJWIGAcuFrFzIr5C1atEimTJniJCbDHFOzglFWVlbMHu8z7bdx4403SnFxsfOl/L333pN77rnHOY+9cuXKHm0v3MP1iTpemQ/mVmPGjHESt3kzP/vsszJ//vwebRui6/rrr2/7/9GjRzvHf/DgwU4ve/r06eJ15pyt+cIZa3MuOrvfN998c7vjbSZPmuNsvqSZ4w64fujbDAeZXsRnZ3+a381i3/HC9DSGDh0qZWVlEg9aj228H3fDnPow74NYOPYLFy6UF198UV599dV2y9maY2pOc508eTImj/fZ9vtMzJdyIxaON+IkUZvhsPHjx8u6devaDSGZ3ydPnizxora21vmGbb5txwMz7Gs+oE8/7tXV1c7s73g67sa+ffucc9RePvZm3pxJVqtWrZJXXnnFOb6nM+/xxMTEdsfbDP+aeRlePt4d7feZbN261fnp5eONOBz6NpdmzZ07VyZMmCAXXHCBPPbYY87lDTfddJPEqrvuusu51tYMd5vLVMylaWZk4YYbbpBY+vJxeq/BTCAzH1Jmoo2ZRGTO5/3oRz+Sc8891/mAu//++53zeOZa1Fjdb7OZ+QjmGmLzRcV8Obv77rtlyJAhzqVpXh72XbFihaxevdqZY9F63tlMEDTXyJuf5pSOea+b5yAjI0Nuv/12J0lfeOGFEqv7bY6v+ffLL7/cuX7cnKM2l6lNnTrVOeUBOGyPePzxx+3+/fvbSUlJzuVamzdvtmPZddddZ+fn5zv7e8455zi/l5WV2bHk1VdfdS5V+exmLk9qvUTr/vvvt/v16+dcljV9+nR7x44ddizvd319vT1z5kw7NzfXuVypuLjYXrBggV1ZWWl72Zn212zLli1rizl16pT9r//6r3bv3r3t1NRU++qrr7YPHjxox/J+l5eX21OnTrWzs7Od1/iQIUPs733ve3ZVVVVPNx0uwjKXAAC4mOvPUQMAEM9I1AAAuBiJGgAAFyNRAwDgYiRqAABcjEQNAICLkagBAHAxEjUAAC5GogYAwMVI1AAAuBiJGgAAFyNRAwAg7vX/AdZ6RX1lnkr8AAAAAElFTkSuQmCC",
-      "text/plain": [
-       "<Figure size 640x480 with 2 Axes>"
-      ]
-     },
-     "metadata": {},
-     "output_type": "display_data"
-    }
-   ],
-   "source": [
-    "import matplotlib.pyplot as plt\n",
-    "\n",
-    "# you can inspect the parameters which form a N*dxN*d matrix\n",
-    "plt.imshow(vstate.parameters['kernel'])\n",
-    "plt.colorbar()"
-   ]
-  },
-  {
-   "cell_type": "code",
-   "execution_count": 13,
-   "id": "0ea20c03-dcfa-4cda-8f2f-b1d86a95872b",
-   "metadata": {
-    "tags": []
-   },
-   "outputs": [
-    {
-     "name": "stdout",
-     "output_type": "stream",
-     "text": [
-      "243.7 ± 1.9 [σ²=7275.1, R̂=1.0092]\n"
-     ]
-    }
-   ],
-   "source": [
-    "# Expectation value: notice that it also provides an error estimate.\n",
-    "E = vstate.expect(ha)\n",
-    "print(E)"
-   ]
-  },
-  {
-   "cell_type": "code",
-   "execution_count": 14,
-   "id": "df25e787-deb1-4c3c-a6a8-5150948a6f3f",
-   "metadata": {
-    "tags": []
-   },
-   "outputs": [
-    {
-     "name": "stdout",
-     "output_type": "stream",
-     "text": [
-      "Mean                  : 243.67295169464077\n",
-      "Error                 : 1.94587920493069\n",
-      "Variance              : 7275.126948395135\n",
-      "Convergence indicator : 1.0092192481951645\n",
-      "Correlation time      : 2.102322892122845\n"
-     ]
-    }
-   ],
-   "source": [
-    "# the energy (expectation value) is a structure with a lot of fields:\n",
-    "print(\"Mean                  :\", E.mean)\n",
-    "print(\"Error                 :\", E.error_of_mean)\n",
-    "print(\"Variance              :\", E.variance)\n",
-    "print(\"Convergence indicator :\", E.R_hat)\n",
-    "print(\"Correlation time      :\", E.tau_corr)\n",
-    "\n"
-   ]
-  },
-  {
-   "cell_type": "markdown",
-   "id": "1b5b6302",
-   "metadata": {
-    "tags": []
-   },
-   "source": [
-    "## 4. Variational Monte Carlo"
-   ]
-  },
-  {
-   "cell_type": "markdown",
-   "id": "8ab77267-892e-48d2-97e2-eee6c8eae796",
-   "metadata": {},
-   "source": [
-    "We will now try to optimise the covariance matrix $ \\Sigma^{-1} $ in order to best approximate the ground state of the hamiltonian, which has a ground-state energy of $ \\frac{1}{2}N*d=15 $.\n",
-    "\n",
-    "At first, we'll try to do this by ourself by writing the training loop, but then we'll switch to using a pre-made\n",
-    "solution provided by netket for simplicity."
-   ]
-  },
-  {
-   "cell_type": "markdown",
-   "id": "a10ade91-7ad7-4a8c-997d-e4ee9098b2d7",
-   "metadata": {},
-   "source": [
-    "### 4. Use NetKet's optimisation driver \n",
-    "\n",
-    "The optimisation (or training) loop must do a very simple thing: at every iteration it must compute the energy and it’s gradient, then multiply the gradient by a certain learning rate and lastly it must update the parameters with this rescaled gradient.\n",
-    "\n",
-    "We use NetKet's default VMC optimisation loop for that"
-   ]
-  },
-  {
-   "cell_type": "code",
-   "execution_count": 15,
-   "id": "4572b5c5",
-   "metadata": {
-    "tags": []
-   },
-   "outputs": [
-    {
-     "data": {
-      "application/vnd.jupyter.widget-view+json": {
-       "model_id": "c9ce62c4fcfd4842bf7f5eb383c12d66",
-       "version_major": 2,
-       "version_minor": 0
-=======
   "cells": [
     {
       "cell_type": "markdown",
@@ -600,7 +43,6 @@
       "id": "ee2e7463-5f8b-416e-9383-6f95bd3c4098",
       "metadata": {
         "tags": []
->>>>>>> e90088b5
       },
       "source": [
         ":::{note}\n",
@@ -612,226 +54,6 @@
       ]
     },
     {
-<<<<<<< HEAD
-     "name": "stdout",
-     "output_type": "stream",
-     "text": [
-      "Optimized energy and relative error:  14.999987 ± 0.000031 [σ²=0.000002, R̂=1.0079] 8.498904531251128e-07\n"
-     ]
-    }
-   ],
-   "source": [
-    "# First we reset the parameters to run the optimisation again\n",
-    "vstate.init_parameters(normal(stddev=1.0))\n",
-    "\n",
-    "# Then we create an optimiser from the standard library.\n",
-    "# You can also use optax.\n",
-    "optimizer = nk.optimizer.Sgd(learning_rate=0.05)\n",
-    "\n",
-    "# build the optimisation driver\n",
-    "gs = nk.driver.VMC(ha, optimizer, variational_state=vstate)\n",
-    "\n",
-    "# run the driver for 150 iterations. This will display a progress bar\n",
-    "# by default.\n",
-    "log = nk.logging.RuntimeLog()\n",
-    "gs.run(n_iter=150, out=log)\n",
-    "\n",
-    "energy=vstate.expect(ha)\n",
-    "error = jnp.abs(energy.mean-15.)/15.\n",
-    "print(\"Optimized energy and relative error: \",energy,error)"
-   ]
-  },
-  {
-   "cell_type": "code",
-   "execution_count": 16,
-   "id": "4f4b1a2d-fcbf-4248-ae18-d0f527ac67e5",
-   "metadata": {
-    "tags": []
-   },
-   "outputs": [
-    {
-     "data": {
-      "text/plain": [
-       "<matplotlib.colorbar.Colorbar at 0x13382d450>"
-      ]
-     },
-     "execution_count": 16,
-     "metadata": {},
-     "output_type": "execute_result"
-    },
-    {
-     "data": {
-      "image/png": "iVBORw0KGgoAAAANSUhEUgAAAesAAAGiCAYAAADHpO4FAAAAOnRFWHRTb2Z0d2FyZQBNYXRwbG90bGliIHZlcnNpb24zLjEwLjMsIGh0dHBzOi8vbWF0cGxvdGxpYi5vcmcvZiW1igAAAAlwSFlzAAAPYQAAD2EBqD+naQAAJ5lJREFUeJzt3QtsVFX+wPHfFGkBoSAiLYXKU0UEioIgIggLS0XDirIJDyOPIAQFAzQK1uUprl11ZVndCvGBaFYE2Qisj9RgFVhikQASl0RYQdyi0gJuoFCk4NzzzznY+TMwhc7cKb1n7vdjTsrc3tN7rwP9ze88A0opJQAAwLOSavsGAADAxRGsAQDwOII1AAAeR7AGAMDjCNYAAHgcwRoAAI8jWAMA4HEEawAAPI5gDQCAxxGsAQDwOII1AABR2LRpkwwdOlQyMjIkEAjI2rVrL1lnw4YNcsstt0hKSop06NBBli9fHs0lCdYAAESjvLxcsrKyJD8/v1rn79+/X+655x4ZMGCA7Ny5U6ZPny4PPfSQfPzxx9W+ZoCNPAAAiI3OrNesWSPDhg2r8pxZs2bJhx9+KLt27QodGzlypBw9elQKCgqqdZ0rxGMcx5Eff/xRGjVqZP4nAADsonPA48ePm2bipKSaa8A9deqUnD59Oi73e3680c3VusRDUVGRDBo0KOxYdna2ybCry3PBWgfqzMzM2r4NAIBLBw4ckFatWtVYoG7buqGUHAq6/lkNGzaUEydOhB2bN2+ezJ8/X+KhpKRE0tLSwo7p12VlZfLzzz9L/fr17QvWOqPW/rujjaQ2rN4nsvuu71LDdwUAqK5f5Ixslo9Cv89rwunTp02g3r+9taQ2ij17LzvuSNvu/zUfLFJTU0PH45VVx0uNBWvd8f7888+bTxS6I/6ll16Snj17XrJeZVOEDtTVfQOuCNR1fb8AgDj5dSTU5ejKTG1U/Vhx0Z+TmhoWrOMpPT1dSktLw47p1/p61cmqtRrpTFi1apXk5OSYZoQdO3aYYK3b5w8dOlQTlwMA+FRQOa5LTevdu7cUFhaGHVu/fr05Xl01EqwXLVokEydOlPHjx0unTp1k6dKl0qBBA1m2bFlNXA4A4FOOKNclWrp/W0/B0qVyapb+c3FxsXmdm5srY8aMCZ0/efJk+fbbb2XmzJmye/duefnll+Xdd9+VGTNm1F6w1v0I27dvDxv5pkcD6td6RNz5KioqTCf7uQUAgOpw4vBftLZt2yY333yzKZpuSdZ/njt3rnl98ODBUODW2rZta6Zu6WxatzS/8MIL8tprr5kW51rrsz5y5IgEg8GII9/0J4rz5eXlyYIFC+J9GwAA1Ij+/fub6V5VibQ6ma7z5ZdfxnzNWl/BTDcXHDt2LFT0iDwAAKojqJTrYoO4Z9bNmjWTOnXqRBz5pkfEnS+eE88BAP7ixNjvfG59G8Q9s05OTpbu3buHjXzTq5Lp19GMfAMAADU4z1p3to8dO1Z69Ohh5lYvXrzYLHyuR4cDABAvjigJ+iCzrpFgPWLECDl8+LAZGacXRenWrZtZrPz8QWeXWpWsuoudfPzj2eHz0cjO6BZ1HQCAtzg+aQavsRXMpk6dagoAAHDHc2uDAwBQXUGXI7p9OxocAIDLxfm1uKlvg1qfZw0AAC6OzBoAYK2gy9HgbupeTgRrAIC1gupscVPfBgRrAIC1HPqsAQCAF5BZAwCs5UhAghJwVd8GBGsAgLUcdba4qW8DmsEBAPA4MmsAgLWCLpvB3dS9nBIiWMeyKUe0m3+w8QcAeE/QJ8GaZnAAADwuITJrAIA/OSpgipv6NiBYAwCsFaQZHAAAeAGZNQDAWkFJMiX2+nYgWAMArKVc9lnr+jYgWAMArBWkzxoAAHgBmTUAwFpBlWRK7PXFCgRrAIC1HAmI46KR2BE7ojXN4AAAeJxvM+to1/pmLXEA8J6gTwaY+TZYAwDsF3TdZ00zOAAAiAMyawCA5QPMAq7q24BgDQCwluNyuVFGgwMAgLggswYAWCvokwFmBGsAgNXN4I4PmsEJ1gAAawVVwBQ39W1AnzUAAB5HZg0AsFbQ5WjwIM3gAADULEclmRJ7fYJ1QqnptcRjuQYAwB8I1gAAawVpBgcAwNsclyO6dX0bMBocAACPI7MGAPh4UZQksQHBGgDg4+VGk8QGdtwlAAA+RmYNALCWw37WAAB4W9AnzeAEawCAj+dZJ4kN7LhLAAB8jMwaAGAtRwVMcVPfBgRrAIC1HJfN4Myz9rlYNuWIdvMPNv4AAH8gWAMAfLxFZpLYgGANALBWUAKmuKlvg7h/pJg/f74EAoGw0rFjx3hfBgAA36iRzPqmm26STz755P8vcgUJPAAg/hyawV380CuukPT09GqdW1FRYUqlsrKymrglAEACCrpsytb1bVAjHym++eYbycjIkHbt2skDDzwgxcXFVZ6bl5cnjRs3DpXMzMyauCUAAKwV92Ddq1cvWb58uRQUFMiSJUtk//790rdvXzl+/HjE83Nzc+XYsWOhcuDAgXjfEgAgwZvBHRfFl83gQ4YMCf25a9euJni3bt1a3n33XZkwYcIF56ekpJgCAEC0gj7ZyKPG77JJkyZy/fXXy969e2v6UgAAn1G/bpEZa9H1Y5Gfny9t2rSRevXqmaR069atFz1/8eLFcsMNN0j9+vVNd++MGTPk1KlT3gnWJ06ckH379kmLFi1q+lIAANS4VatWSU5OjsybN0927NghWVlZkp2dLYcOHYp4/ooVK+SJJ54w53/99dfy+uuvm5/x5JNP1l6wfuyxx2Tjxo3y3Xffyeeffy733Xef1KlTR0aNGhXvSwEAfC74azO4mxKtRYsWycSJE2X8+PHSqVMnWbp0qTRo0ECWLVsW8XwdC/v06SOjR4822fjgwYNNTLxUNl6jfdbff/+9uYmffvpJrrnmGrnjjjtky5Yt5s+I71rfrCUOwO+cOO26df604arGU50+fVq2b99uBkdXSkpKkkGDBklRUVHEa9x+++3y97//3QTnnj17yrfffisfffSRPPjgg7UXrFeuXBnvHwkAQI06f9qwbrLWK3Ke78iRIxIMBiUtLS3suH69e/fuiD9bZ9S6nk5elVLyyy+/yOTJk6NqBmdpMQCAtYIut8isrKunDaempoaOx3OW0oYNG+SZZ56Rl19+2QxG0wOup02bJgsXLpQ5c+ZU62cQrAEA4vdm8NTU1LBgXZVmzZqZcVilpaVhx/Xrqlbu1AFZN3k/9NBD5nWXLl2kvLxcJk2aJH/4wx9MM/ql2DHBDAAAD0hOTpbu3btLYWFh6JjjOOZ17969I9Y5efLkBQFZB3xNN4tXB5k1AMBajiSZ4qZ+tPS0rbFjx0qPHj3MgDE9h1pnynp0uDZmzBhp2bKlWU5bGzp0qBlBfvPNN4eawXW2rY9XBu1LIVgDAKwVVAFT3NSP1ogRI+Tw4cMyd+5cKSkpkW7dupkltisHnen9MM7NpGfPnm22i9Zff/jhBzM7SgfqP/7xj9W+ZkBVNwe/TPTweb2hR3+5V64I1K3t2/E0pm4B8KJf1BnZIOvMfg/V6Qd2Eyse/tf9ktIw9lhRceKMLOn7Xo3eazyQWQMAxO8DzLyOYA0AsJZyuXOWrm8DgjUAwFpBCZjipr4N7PhIAQCAj5FZW6ym1xKP5RoAcDk5yl2/s65vA4I1AMBajss+azd1Lyc77hIAAB8jswYAWMuRgClu6tuAYA0AsFawFlYwqw00gwMA4HFk1gAAazk+GWBGsAYA2N1nrRK/z9qOjxQAAPgYmTUAwFrK5WhwXd8GBGsAgLUcdt0CAMDbHJ8MMLPjLgEA8DEyax+JZVOOaDf/YOMPAJeTQzM4AADe5vhkuVGawQEA8DgyawCAtRyawQEA8DbHJ8GaZnAAADyOzBoAYC3HJ5k1wRoAYC3HJ8GaZnAAADyOzBoAYC3lcq60rm8DgjUAwFqOT5rBCdYAAGs5BGsg+rW+WUscAOKPYA0AsJZDZg0AgLc5PgnWTN0CAMDjyKwBANZSKmCKm/o2IFgDAKzlsJ81AADwAjJrAIC1HJ8MMCNYAwCspXzSZ00zOAAAHkdmDQCwlkMzOAAA3qZ80gxOsIZVa4nHcg0AiUu5zKxtCdb0WQMA4HFk1gAAaymTHburn5CZ9aZNm2To0KGSkZEhgUBA1q5dG/Z9pZTMnTtXWrRoIfXr15dBgwbJN998E897BgAgbAUzNyUhg3V5eblkZWVJfn5+xO8/99xz8uKLL8rSpUvliy++kCuvvFKys7Pl1KlT8bhfAAB8J+pm8CFDhpgSic6qFy9eLLNnz5Z7773XHHvrrbckLS3NZOAjR450f8cAAPhsNHhcB5jt379fSkpKTNN3pcaNG0uvXr2kqKgoYp2KigopKysLKwAARDPP2nFRfBesdaDWdCZ9Lv268nvny8vLMwG9smRmZsbzlgAAsF6tT93Kzc2VY8eOhcqBAwdq+5YAAJZQyn3x3dSt9PR087W0tNSMBq+kX3frFnkhi5SUFFMAAIiWos86em3btjUBu7CwMHRM90HrUeG9e/eO56UAAPCNqDPrEydOyN69e8MGle3cuVOaNm0q1157rUyfPl2efvppue6660zwnjNnjpmTPWzYsHjfOwDA55RPMuuog/W2bdtkwIABodc5OTnm69ixY2X58uUyc+ZMMxd70qRJcvToUbnjjjukoKBA6tWrF987BwD4nqMCEmDXrQv179/fzKeuil7V7KmnnjIFqIlNOaLd/IONP4DEpVwOErNlgFmtjwYHAAAXx0YeAADLM+uAq/o2IFgDAKylfDLAjGZwAAA8jswaAGD3ftbirr4NCNYAAGspmsEBAIAXkFkDAOyl/NEOTmYNALCXOtsMHmvR9WORn58vbdq0Matz9urVS7Zu3XrR8/WKnlOmTDGbXOnNq66//nr56KOPqn09MmsAgLVULaxgtmrVKrPU9tKlS02gXrx4sWRnZ8uePXukefPmF5x/+vRp+e1vf2u+949//ENatmwp//3vf6VJkybVvibBGgCAKCxatEgmTpwo48ePN6910P7www9l2bJl8sQTT1xwvj7+v//9Tz7//HOpW7euOaaz8mgQrGGdaNf6Zi1xIHGpOI0G19s5n0s3VesSKUvevn275Obmho4lJSXJoEGDpKioKOI1/vnPf5ptonUz+Lp16+Saa66R0aNHy6xZs6ROnTrVuk/6rAEA9lIB90VEMjMzpXHjxqGSl5cX8XJHjhyRYDAoaWlpYcf165KSkoh1vv32W9P8revpfmq9dfQLL7xgtpOuLjJrAIDvHThwQFJTU0OvI2XVsXIcx/RXv/LKKyaT7t69u/zwww/y/PPPy7x586r1MwjWAADx+wCz1NTUsGBdlWbNmpmAW1paGnZcv05PT49YR48A133V5zZ533jjjSYT183qycnJl7wuzeAAAPvnWSsXJQo6sOrMuLCwMCxz1q91v3Qkffr0kb1795rzKv3nP/8xQbw6gVojWAMAEAU9bevVV1+VN998U77++mt5+OGHpby8PDQ6fMyYMWED0PT39WjwadOmmSCtR44/88wzZsBZddEMDgCwlqqFtcFHjBghhw8flrlz55qm7G7duklBQUFo0FlxcbEZIV5JD177+OOPZcaMGdK1a1czz1oHbj0avLoI1gAAu6nLf8mpU6eaEsmGDRsuOKabyLds2RLz9WgGBwDA48isAQDWUj7ZIpNgDQCwl/LHrlsEawCAxQK/Fjf1vY9gjYRX02uJx3INAIgGwRoAYC9FMzgAAN6m/BGsmboFAIDHkVkDAOyl/n+by5jrW4BgDQAQv++65XU0gwMA4HFk1gAAeyl/DDAjWAMA7KX80WdNMzgAAB5HZg0AsFZAnS1u6tuAYA0AsJeizxoAAG9T/uizJlgDcdiUI9rNP9j4A0A0CNYAAHspmsEBAPA25Y9gzdQtAAA8jswaAGAv5Y/MmmANALCX8sdocJrBAQDwODJrAIC1AqxgBgCAxyl/9FnTDA4AgMcRrAEA8DiawQEA1gq47He2Yyw4wRqIi2jX+mYtcSBOFFO3AACAB5BZAwDspRgNHtGmTZtk6NChkpGRIYFAQNauXRv2/XHjxpnj55a77rornvcMAEB4sHZTEjFYl5eXS1ZWluTn51d5jg7OBw8eDJV33nnH7X0CAOBbUTeDDxkyxJSLSUlJkfT0dDf3BQDAJQV8soJZjQww27BhgzRv3lxuuOEGefjhh+Wnn36q8tyKigopKysLKwAAVIuiGTwmugn8rbfeksLCQnn22Wdl48aNJhMPBoMRz8/Ly5PGjRuHSmZmZrxvCQAAq8V9NPjIkSNDf+7SpYt07dpV2rdvb7LtgQMHXnB+bm6u5OTkhF7rzJqADQCoFsVo8Lho166dNGvWTPbu3Vtl/3ZqampYAQAgmj7rgItigxoP1t9//73ps27RokVNXwoAgIQUdTP4iRMnwrLk/fv3y86dO6Vp06amLFiwQIYPH25Gg+/bt09mzpwpHTp0kOzs7HjfOwDA75Q/lhuNOlhv27ZNBgwYEHpd2d88duxYWbJkiXz11Vfy5ptvytGjR83CKYMHD5aFCxea5m4Al2ct8ViuAVhJ+aPPOupg3b9/f1Gq6qf7+OOP3d4TAADVEmCeNQAA8AI28gAA2EvRDA4AgLcpl03ZlgRrmsEBAPA4MmsAgL0UzeAAAHib8kewphkcAACPI7MGAFgrwDxrAADgBQRrAAA8jmZwAIC9lD8GmBGsAQvEsilHtJt/sPEHbBTwSZ81wRoAYDclCY8+awAAPI7MGgBgL0WfNQAAnhbwSZ81zeAAAHgcmTUAwF6KZnAAADwtQDM4AADwAoI1AMD+ZnDlosQgPz9f2rRpI/Xq1ZNevXrJ1q1bq1Vv5cqVEggEZNiwYVFdj2ANALCXuvzBetWqVZKTkyPz5s2THTt2SFZWlmRnZ8uhQ4cuWu+7776Txx57TPr27Rv1NQnWAADfKysrCysVFRVVnrto0SKZOHGijB8/Xjp16iRLly6VBg0ayLJly6qsEwwG5YEHHpAFCxZIu3btor4/BpgBCSratb5ZSxx+HmCWmZkZdlxnzfPnz7/g/NOnT8v27dslNzc3dCwpKUkGDRokRUVFVV7nqaeekubNm8uECRPkX//6V9T3SbAGAIjfp24dOHBAUlNTQ4dTUlIinn7kyBGTJaelpYUd1693794dsc7mzZvl9ddfl507o/tAfC6CNQBA/B6sU1NTw4J1vBw/flwefPBBefXVV6VZs2Yx/xyCNQAA1aQDbp06daS0tDTsuH6dnp5+wfn79u0zA8uGDh0aOuY4jvl6xRVXyJ49e6R9+/aXvC4DzAAA1vdZB1yUaCQnJ0v37t2lsLAwLPjq1717977g/I4dO8q///1v0wReWX73u9/JgAEDzJ/P7yuvCpk1AMBe6vIvN6qnbY0dO1Z69OghPXv2lMWLF0t5ebkZHa6NGTNGWrZsKXl5eWYedufOncPqN2nSxHw9//jFEKwBAIjCiBEj5PDhwzJ37lwpKSmRbt26SUFBQWjQWXFxsRkhHk8EawCAtQK1tDb41KlTTYlkw4YNF627fPnyqK9HsAYA2Ev5Y9ctBpgBAOBxZNYAAHspf2TWBGsAgLUCvxY39W1AsAZwWdYSj+UaAM4iWAMA7KVoBgcAwNMCtTR163IjWAMA7KX8kVkzdQsAAI8jswYA2E1JwiNYAwCsFfBJnzXN4AAAeByZNQDAXsofA8wI1gAAawVoBgcAAF5AZg0AsJeiGRwAAE8L+KQZnGANICaxbMoR7eYfbPwBnEWwBgDYS/mjGTyqAWZ5eXly6623SqNGjaR58+YybNgw2bNnT9g5p06dkilTpsjVV18tDRs2lOHDh0tpaWm87xsAAAkFazcl0YL1xo0bTSDesmWLrF+/Xs6cOSODBw+W8vLy0DkzZsyQ999/X1avXm3O//HHH+X++++viXsHAPhcQLkvCdcMXlBQEPZ6+fLlJsPevn279OvXT44dOyavv/66rFixQn7zm9+Yc9544w258cYbTYC/7bbb4nv3AAD4gKt51jo4a02bNjVfddDW2fagQYNC53Ts2FGuvfZaKSoqivgzKioqpKysLKwAAFAtimbwi3IcR6ZPny59+vSRzp07m2MlJSWSnJwsTZo0CTs3LS3NfK+qfvDGjRuHSmZmZqy3BADwmYBSrktCB2vdd71r1y5ZuXKlqxvIzc01GXplOXDggKufBwBAoolp6tbUqVPlgw8+kE2bNkmrVq1Cx9PT0+X06dNy9OjRsOxajwbX34skJSXFFAAAoqaYunUBpZQJ1GvWrJFPP/1U2rZtG/b97t27S926daWwsDB0TE/tKi4ult69e8fvrgEAEEaDV9n0rUd6r1u3zsy1ruyH1n3N9evXN18nTJggOTk5ZtBZamqqPProoyZQMxIcAIDLEKyXLFlivvbv3z/suJ6eNW7cOPPnv/zlL5KUlGQWQ9EjvbOzs+Xll1+O8fYAALgInzSDXxFtM/il1KtXT/Lz800BADdrfbOWOC4l4JONPNjPGgAAj2MjDwCAvRTN4AAAeFrAJ83gBGsAgL2UPzJr+qwBAPA4MmsAgNUClmTHbhCsAQD2UupscVPfAjSDAwDgcWTWAABrBRgNDgCAxylGgwMAAA8gswbg27XEY7kGvCXgnC1u6tuAYA0AsJeiGRwAAHgAmTUAwFoBRoMDAOBxyh+LohCsAQDWCvgks6bPGgAAjyOzBgDYS/ljNDjBGgBgrQDN4AAAwAvIrAEA9lKMBgcAwNMCNIMDAAAvILMGkDBi2ZQj2s0/2PjDYxSjwQEA8LQAzeAAAMALyKwBAPZy1Nnipr4FCNYAAHsp+qwBAPC0gMt+Z13fBvRZAwDgcWTWAAB7KVYwAwDA0wJM3QIAAJHk5+dLmzZtpF69etKrVy/ZunWrVOXVV1+Vvn37ylVXXWXKoEGDLnp+JARrAID9o8GVixKlVatWSU5OjsybN0927NghWVlZkp2dLYcOHYp4/oYNG2TUqFHy2WefSVFRkWRmZsrgwYPlhx9+qPY1CdYAAGsFlHJdtLKysrBSUVFR5TUXLVokEydOlPHjx0unTp1k6dKl0qBBA1m2bFnE899++2155JFHpFu3btKxY0d57bXXxHEcKSwsrPZz0mcNwNeiXeubtcQTU2ZmZthrnTXPnz//gvNOnz4t27dvl9zc3NCxpKQk07Sts+bqOHnypJw5c0aaNm1a7fsjWAMA7OX8WtzUF5EDBw5Iampq6HBKSkrE048cOSLBYFDS0tLCjuvXu3fvrtYlZ82aJRkZGSbAVxfBGgBgrcA5Tdmx1td0oD43WNeUP/3pT7Jy5UrTj60Hp1UXwRoAgGpq1qyZ1KlTR0pLS8OO69fp6ekXrfvnP//ZBOtPPvlEunbtKtFggBkAwF7q8o4GT05Olu7du4cNDqscLNa7d+8q6z333HOycOFCKSgokB49ekT9mGTWAAB7qcu/gpmetjV27FgTdHv27CmLFy+W8vJyMzpcGzNmjLRs2VLy8vLM62effVbmzp0rK1asMHOzS0pKzPGGDRuaUh0EawCAtQK1sILZiBEj5PDhwyYA68Crp2TpjLly0FlxcbEZIV5pyZIlZhT573//+2qNOI+EYA0AQJSmTp1qSiR68Ni5vvvuO3GLYA0AsJdiIw8AADwt4JwtburbgNHgAAB4HJk1AMBeimZwAMBlXks8lmv4mopt56yw+hagGRwAAI8jswYAiN/XBk+ozFqvxnLrrbdKo0aNpHnz5jJs2DDZs2dP2Dn9+/eXQCAQViZPnhzv+wYAQEJ91m5KogXrjRs3ypQpU2TLli2yfv16sx/n4MGDzTJr59Kbch88eDBU9JqoAADgMjSD6+XUzrV8+XKTYeuNuPv16xc63qBBg0vuPgIAgGvK5X7WfhhgduzYMfO1adOmYcfffvtts41Y586dJTc3V06ePFnlz6ioqJCysrKwAgBANH3WARcloQeY6S3Bpk+fLn369DFBudLo0aOldevWkpGRIV999ZXMmjXL9Gu/9957VfaDL1iwINbbAACI36duKXf1EzlY677rXbt2yebNm8OOT5o0KfTnLl26SIsWLWTgwIGyb98+ad++/QU/R2feeruxSjqzzszMjPW2AABIODEFa73TyAcffCCbNm2SVq1aXfTcXr16ma979+6NGKxTUlJMAQAgaooVzC6glJJHH31U1qxZY7YAa9u27SXr7Nx5dvUenWEDABBXju64dlk/0YK1bvpesWKFrFu3zsy11ptua40bN5b69eubpm79/bvvvluuvvpq02c9Y8YMM1K8a9euNfUMAAAktKiC9ZIlS0ILn5zrjTfekHHjxklycrJ88sknsnjxYjP3Wvc9Dx8+XGbPnh3fuwYAQPyzglnUzeAXo4OzXjgFABD7phzRbv7h640/lD/6rNnIAwAAj2MjDwCAvZQ/MmuCNQDAXsofwZpmcAAAPI7MGgBgL4d51gAAeFqAqVsAAHicos8aAAB4AJk1AMBejtJt2e7qW4BgDQCwl6IZHAAAeACZNQB4TLRrfft7LXHlMju2I7MmWAMA7KVoBgcAAB5AZg0AsJejM2NGgwMA4F3KOVvc1LcAzeAAAHgcmTUAwF7KHwPMCNYAAHs59FkDAOBtyh+ZNX3WAAB4HJk1AMBeymV2bEdiTbAGAFhM+aMZnGANAJar6bXEY7kG4otgDQCwl6MXNXFc1vc+gjUAwF7KH83gjAYHAMDjyKwBAPZS/sisCdYAAHs5/ljBjGZwAAA8jswaAGAtpRxT3NS3AcEaAGAvpdw1ZdNnDQBADVMu+6wtCdb0WQMA4HFk1gAAezmOSMBFvzN91gAA1DDlj2ZwgjUA+Ewsm3JEs/lH2XFHrro+6kvgIgjWAABrKccR5aIZnKlbAADUNOWPZnBGgwMA4HFk1gAAezlKJJD4mTXBGgBgL6WDrZPwwZpmcAAAPI7MGgBgLeUoUS6awRWZNQAANUw57ksM8vPzpU2bNlKvXj3p1auXbN269aLnr169Wjp27GjO79Kli3z00UdRXY9gDQCwO7N23JVorVq1SnJycmTevHmyY8cOycrKkuzsbDl06FDE8z///HMZNWqUTJgwQb788ksZNmyYKbt27ar2NQnWAABEYdGiRTJx4kQZP368dOrUSZYuXSoNGjSQZcuWRTz/r3/9q9x1113y+OOPy4033igLFy6UW265Rf72t7/Z22dd2X/wi5xxNc8dABA/egnRap97wrls/cG/qApXm3GYWKPvuaws7HhKSoop5zt9+rRs375dcnNzQ8eSkpJk0KBBUlRUFPEa+rjOxM+lM/G1a9faG6yPHz9uvm6W6NrzAQA1J5a1vvXv88aNG9fE7UhycrKkp6fL5hL3saJhw4aSmZkZdkw3cc+fP/+Cc48cOSLBYFDS0tLCjuvXu3fvjvjzS0pKIp6vj1sbrDMyMuTAgQPSqFEjCQQCYd/Tn3z0/1D9/dTUVPEDPz6zX5/bj8+s8dyJ99w6o9aBWv8+ryn16tWT/fv3m0w3Hvd7fryJlFXXJs8Fa92c0KpVq4ueo/9iJ9pf7kvx4zP79bn9+Mwaz51YaiqjPj9g63I5NWvWTOrUqSOlpaVhx/VrnelHoo9Hc34kDDADACCK5vfu3btLYWFh6JjjOOZ17969I9bRx889X1u/fn2V51uRWQMA4GU5OTkyduxY6dGjh/Ts2VMWL14s5eXlZnS4NmbMGGnZsqXk5eWZ19OmTZM777xTXnjhBbnnnntk5cqVsm3bNnnllVcSM1jrPgTd6e+1voSa5Mdn9utz+/GZNZ7bX8+dCEaMGCGHDx+WuXPnmkFi3bp1k4KCgtAgsuLiYtOlW+n222+XFStWyOzZs+XJJ5+U6667zowE79y5c7WvGVC2rLUGAIBP0WcNAIDHEawBAPA4gjUAAB5HsAYAwOMI1gAAeJw1wTravUNtp9ek1cvfnVv0XqiJZNOmTTJ06FCzJKF+vvMXtdcTFfTUiBYtWkj9+vXNQvnffPONJPpzjxs37oL3Xu/YYzM93/TWW281ywg3b97cbA+4Z8+esHNOnTolU6ZMkauvvtqs1Tx8+PALVn1KxOfu37//Be/35MmTa+2e4U1WBOto9w5NFDfddJMcPHgwVDZv3iyJRC8ioN9L/UEskueee05efPFFs/3cF198IVdeeaV53/Uv9UR+bk0H53Pf+3feeUdstnHjRhOIt2zZYlZuOnPmjAwePNj8v6g0Y8YMef/992X16tXm/B9//FHuv/9+SfTn1vR2i+e+3/rvPhBGWaBnz55qypQpodfBYFBlZGSovLw8lajmzZunsrKylF/ov4pr1qwJvXYcR6Wnp6vnn38+dOzo0aMqJSVFvfPOOypRn1sbO3asuvfee1UiO3TokHn2jRs3ht7bunXrqtWrV4fO+frrr805RUVFKlGfW7vzzjvVtGnTavW+4H2ez6wr9w7VTaDV3Ts0UegmX91U2q5dO3nggQfMqjh+oXfT0SsDnfu+640BdBdIor/v2oYNG0yz6Q033CAPP/yw/PTTT5JIjh07Zr42bdrUfNX/xnXWee77rbt9rr322oR6v89/7kpvv/222SBCr2il90k+efJkLd0hvMrzy43GsndoItBBafny5eaXtW4WW7BggfTt21d27dpl+r8SXeU+r273gLWRbgLXzb9t27aVffv2meUJhwwZYoKW3u3HdnrTg+nTp0ufPn1Cyy3q91RvkNCkSZOEfb8jPbc2evRoad26tflg/tVXX8msWbNMv/Z7771Xq/cLb/F8sPYr/cu5UteuXU3w1v+g3333XZkwYUKt3htq1siRI0N/7tKli3n/27dvb7LtgQMHiu10H67+0JloYzBife5JkyaFvd96QKV+n/UHNf2+A5rnm8Fj2Ts0EemM4/rrr5e9e/eKH1S+t35/3zXdDaL/HSTCez916lT54IMP5LPPPgvbt16/p7rL6+jRown5flf13JHoD+ZaIrzf8FGwjmXv0ER04sQJ80lbf+r2A90ErH9Jn/u+l5WVmVHhfnrfte+//970Wdv83uuxdDpgrVmzRj799FPz/p5L/xuvW7du2Putm4L1OA2b3+9LPXckO3fuNF9tfr/h02bwS+0dmogee+wxMxdXN33rKSx62ppuYRg1apQk0geQc7MHPahM/6LSg2/0wCLdv/f000+b7eT0L7k5c+aYfj09VzVRn1sXPT5BzzHWH1b0B7SZM2dKhw4dzLQ1m5uA9RaB69atM2MuKvuh9aBBPYdef9XdO/rfuv5/kJqaKo8++qgJ1Lfddpsk6nPr91d//+677zbzy3WftZ7C1q9fP9P9AYQoS7z00kvq2muvVcnJyWYq15YtW1QiGzFihGrRooV53pYtW5rXe/fuVYnks88+M9NYzi966lLl9K05c+aotLQ0M2Vr4MCBas+ePSqRn/vkyZNq8ODB6pprrjFTmVq3bq0mTpyoSkpKlM0iPa8ub7zxRuicn3/+WT3yyCPqqquuUg0aNFD33XefOnjwoErk5y4uLlb9+vVTTZs2NX/HO3TooB5//HF17Nix2r51eAz7WQMA4HGe77MGAMDvCNYAAHgcwRoAAI8jWAMA4HEEawAAPI5gDQCAxxGsAQDwOII1AAAeR7AGAMDjCNYAAHgcwRoAAPG2/wN0o+c0ywuRZgAAAABJRU5ErkJggg==",
-      "text/plain": [
-       "<Figure size 640x480 with 2 Axes>"
-      ]
-     },
-     "metadata": {},
-     "output_type": "display_data"
-    }
-   ],
-   "source": [
-    "# we can again inspect the parameter:\n",
-    "kernel = vstate.parameters['kernel']\n",
-    "plt.imshow(jnp.dot(kernel.T, kernel))\n",
-    "plt.colorbar()"
-   ]
-  },
-  {
-   "cell_type": "markdown",
-   "id": "d216a4d6",
-   "metadata": {},
-   "source": [
-    "## 5. Neural-Network Quantum State \n",
-    "\n",
-    "Rarely do we know the functional form of the ground state wave-function. We therefore have to resort to highly flexible variational Ansaetze, capable of representing many different many-body states. We can for example use neural networks as universal function approximators. \n",
-    "In the following, we use a neural network architecture called \"DeepSets\" to solve the more interesting case of bosons interacting via a repulsive Gaussian interaction:\n",
-    "\n",
-    "$$\n",
-    "\n",
-    "\\epsilon  \\sum_{i<j} \\exp\\left[-|\\mathbf{r}_{ij}|^2\\right].\n",
-    "\n",
-    "$$\n",
-    "\n",
-    "We study the bulk of the system by confining it into a box of length $L$ with periodic boundary conditions. In this extended system we define the particle density as $ D = N/L^d $ and we study the case $ D=1 $ for $ N=20 $ particles in $ d=1 $ dimensions with $ \\epsilon = 2 $. To account for the periodicity we use the minimum image convention when evaluating the potential energy of the system. For more information see: \n",
-    "\n",
-    "The DeepSets architecture we use is defined as:\n",
-    "\n",
-    "$$\n",
-    "\n",
-    "\\mathrm{DS}(\\mathbf{X}) = \\rho\\left[\\sum_{i,j} \\phi \\left( \\mathbf{y}_{ij}\\right) \\right]\n",
-    "\n",
-    "$$\n",
-    "\n",
-    "where the functions $ \\phi $ and $ \\rho $ are parameterized by simple feed-forward neural network with a GeLu activation function with one hidden layer.  \n",
-    "To account for periodicity we choose as input $ \\mathbf{y}_{ij} = (\\sin(\\frac{2\\pi}{L} \\mathbf{r}_{ij}),  \\cos(\\frac{2\\pi}{L} \\mathbf{r}_{ij})) $.\n",
-    "\n",
-    "See [PRR _4_, 023138 (2022)](https://journals.aps.org/prresearch/pdf/10.1103/PhysRevResearch.4.023138) for more information."
-   ]
-  },
-  {
-   "cell_type": "markdown",
-   "id": "021f6753-b90d-41e6-947e-44f6037972cc",
-   "metadata": {},
-   "source": [
-    "First we define the Hilbert space, sampler and hamiltonian:"
-   ]
-  },
-  {
-   "cell_type": "code",
-   "execution_count": 17,
-   "id": "11b9e993-5d02-45d6-a982-9faf9583c4ce",
-   "metadata": {
-    "tags": []
-   },
-   "outputs": [],
-   "source": [
-    "def minimum_distance(x, N, sdim):\n",
-    "   \"\"\"Computes distances between particles using minimum image convention\"\"\"\n",
-    "   x = x.reshape(-1, N, sdim)\n",
-    "   idx = jnp.triu_indices(N, 1)\n",
-    "   distances = (-x[..., None, :, :] + x[..., :, None, :])[..., idx[0], idx[1], :]\n",
-    "   # minimum image convention \n",
-    "   distances = jnp.remainder(distances + L / 2.0, L) - L / 2.0\n",
-    "   return jnp.linalg.norm(distances, axis=-1)\n",
-    "\n",
-    "\n",
-    "def potential(x, N, epsilon, sdim):\n",
-    "   dis = minimum_distance(x, N, sdim)\n",
-    "   return epsilon * jnp.sum((jnp.exp(-(dis)**2)))\n",
-    "\n",
-    "\n",
-    "N = 20\n",
-    "D = 1.\n",
-    "dim = 1\n",
-    "epsilon = 2.\n",
-    "L = (N / D)**(1/dim)\n",
-    "\n",
-    "\n",
-    "geo = nk.geometry.Cell(d=1, L=(L,), pbc=True)\n",
-    "hilb = nk.experimental.hilbert.Particle(N=N, geometry=geo)\n",
-    "sa = nk.sampler.MetropolisGaussian(hilbert=hilb, sigma=0.4, n_chains=16, sweep_size=10)\n",
-    "\n",
-    "\n",
-    "ekin = nk.operator.KineticEnergy(hilb, mass=1.0)\n",
-    "pot = nk.operator.PotentialEnergy(hilb, lambda x: potential(x, N, epsilon, dim))\n",
-    "ha = ekin + pot"
-   ]
-  },
-  {
-   "cell_type": "code",
-   "execution_count": 18,
-   "id": "2b5c30e7",
-   "metadata": {
-    "tags": []
-   },
-   "outputs": [],
-   "source": [
-    "class DS(nn.Module):\n",
-    "    \n",
-    "    # You can define attributes at the module-level\n",
-    "    # with a default. This allows you to easily change\n",
-    "    # some hyper-parameter without redefining the whole \n",
-    "    # flax module.\n",
-    "    L: float\n",
-    "    N: int\n",
-    "    sdim: int\n",
-    "    hidden_units : int = 8\n",
-    "      \n",
-    "    @nn.compact\n",
-    "    def __call__(self, x):\n",
-    "        x = x.reshape(-1,self.N, self.sdim)\n",
-    "        xij = x[...,None,:] - x[...,None,:,:]\n",
-    "        yij = jnp.concatenate((jnp.sin(2*jnp.pi/self.L * xij), jnp.cos(2*jnp.pi/self.L * xij)), axis=-1)\n",
-    "        \n",
-    "        ### PHI\n",
-    "        # here we construct the first dense layer using a\n",
-    "        # pre-built implementation in flax.\n",
-    "        # features is the number of output nodes\n",
-    "        y = nn.Dense(features=self.hidden_units)(yij)\n",
-    "        # the non-linearity is a simple GeLu\n",
-    "        y = nn.gelu(y)\n",
-    "        # we apply the dense layer to the input\n",
-    "        y = nn.Dense(features=self.hidden_units)(y)\n",
-    "        # we sum over i,j\n",
-    "        y = jnp.sum(y, axis=(-3,-2))\n",
-    "        \n",
-    "        ### RHO\n",
-    "        # the function rho has a single output\n",
-    "        y = nn.Dense(features=self.hidden_units)(y)\n",
-    "        y = nn.gelu(y)\n",
-    "        y = nn.Dense(features=1)(y)\n",
-    "        return y.squeeze()\n",
-    "    \n",
-    "model = DS(L=L, N=N, sdim=dim)\n",
-    "\n",
-    "# choose number of samples that is divided by the number of chains\n",
-    "vstate = nk.vqs.MCState(sa, model, n_samples=1008, n_discard_per_chain=16)"
-   ]
-  },
-  {
-   "cell_type": "markdown",
-   "id": "f29016f4",
-   "metadata": {},
-   "source": [
-    "We then proceed to the optimization as before. "
-   ]
-  },
-  {
-   "cell_type": "code",
-   "execution_count": 19,
-   "id": "279c052e",
-   "metadata": {
-    "tags": []
-   },
-   "outputs": [
-    {
-     "data": {
-      "application/vnd.jupyter.widget-view+json": {
-       "model_id": "9cbdedf64a35458da15973ca36825ecd",
-       "version_major": 2,
-       "version_minor": 0
-=======
       "cell_type": "code",
       "execution_count": 1,
       "id": "43e97750",
@@ -1058,7 +280,6 @@
       "id": "46782f67-cde8-448c-bafe-f59c4d15f784",
       "metadata": {
         "tags": []
->>>>>>> e90088b5
       },
       "outputs": [],
       "source": [
