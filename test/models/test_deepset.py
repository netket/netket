# Copyright 2022 The NetKet Authors - All rights reserved.
#
# Licensed under the Apache License, Version 2.0 (the "License");
# you may not use this file except in compliance with the License.
# You may obtain a copy of the License at
#
#    http://www.apache.org/licenses/LICENSE-2.0
#
# Unless required by applicable law or agreed to in writing, software
# distributed under the License is distributed on an "AS IS" BASIS,
# WITHOUT WARRANTIES OR CONDITIONS OF ANY KIND, either express or implied.
# See the License for the specific language governing permissions and
# limitations under the License.

import pytest
import numpy as np
import jax.numpy as jnp
import jax

import netket as nk
import netket.nn as nknn


def test_deepset_model_output():
    # make sure that the output of a model is flattened
    ma = nk.models.DeepSetMLP(features_phi=(16,), features_rho=(16,))
    x = np.zeros((2, 1024, 16, 3))

    pars = ma.init(nk.jax.PRNGKey(), x)
    out = ma.apply(pars, x)
    assert out.shape == (2, 1024)

    ma = nk.models.DeepSetMLP(features_phi=16, features_rho=16)
    x = np.zeros((2, 1024, 16, 3))

    pars = ma.init(nk.jax.PRNGKey(), x)
    out = ma.apply(pars, x)
    assert out.shape == (2, 1024)

    ma = nk.models.DeepSetMLP(features_phi=None, features_rho=None)
    x = np.zeros((2, 1024, 16, 3))

    pars = ma.init(nk.jax.PRNGKey(), x)
    out = ma.apply(pars, x)
    assert out.shape == (2, 1024)


@pytest.mark.parametrize(
    "cusp_exponent", [pytest.param(None, id="cusp=None"), pytest.param(5, id="cusp=5")]
)
@pytest.mark.parametrize(
    "L",
    [
        pytest.param(1.0, id="1D"),
        pytest.param((1.0, 1.0), id="2D-Square"),
        pytest.param((1.0, 0.5), id="2D-Rectangle"),
    ],
)
def test_rel_dist_deepsets(cusp_exponent, L):
    d = len(L) if hasattr(L, "__len__") else 1
    hilb = nk.experimental.hilbert.Particle(
<<<<<<< HEAD
        N=2, geometry=nk.geometry.Cell(d=d, L=L, pbc=True)
=======
        N=2, geometry=nk.experimental.geometry.Cell(d=d, L=L, pbc=True)
>>>>>>> e90088b5
    )
    sdim = len(hilb.domain)
    x = jnp.hstack([jnp.ones(4), -jnp.ones(4)]).reshape(1, -1)
    xp = jnp.roll(x, sdim)
    ds = nk.models.DeepSetRelDistance(
        hilbert=hilb,
        cusp_exponent=cusp_exponent,
        layers_phi=2,
        layers_rho=2,
        features_phi=(10, 10),
        features_rho=(10, 1),
    )
    p = ds.init(jax.random.PRNGKey(42), x)

    np.testing.assert_allclose(ds.apply(p, x), ds.apply(p, xp))


def test_rel_dist_deepsets_error():
    hilb = nk.experimental.hilbert.Particle(
<<<<<<< HEAD
        N=2, geometry=nk.geometry.Cell(d=1, L=1.0, pbc=True)
=======
        N=2, geometry=nk.experimental.geometry.Cell(d=1, L=1.0, pbc=True)
>>>>>>> e90088b5
    )
    sdim = len(hilb.domain)

    x = jnp.hstack([jnp.ones(4), -jnp.ones(4)]).reshape(1, -1)
    jnp.roll(x, sdim)
    ds = nk.models.DeepSetRelDistance(
        hilbert=hilb,
        layers_phi=3,
        layers_rho=3,
        features_phi=(10, 10),
        features_rho=(10, 1),
        output_activation=nknn.gelu,
    )
    with pytest.raises(ValueError):
        ds.init(jax.random.PRNGKey(42), x)

    with pytest.raises(AssertionError):
        ds = nk.models.DeepSetRelDistance(
            hilbert=hilb,
            layers_phi=2,
            layers_rho=2,
            features_phi=(10, 10),
            features_rho=(10, 2),
        )
        ds.init(jax.random.PRNGKey(42), x)

    with pytest.raises(ValueError):
        ds = nk.models.DeepSetRelDistance(
            hilbert=nk.experimental.hilbert.Particle(
                N=2,
                geometry=nk.experimental.geometry.Cell(d=1, L=1.0, pbc=False),
            ),
            layers_phi=2,
            layers_rho=2,
            features_phi=(10, 10),
            features_rho=(10, 2),
        )
        ds.init(jax.random.PRNGKey(42), x)<|MERGE_RESOLUTION|>--- conflicted
+++ resolved
@@ -59,11 +59,7 @@
 def test_rel_dist_deepsets(cusp_exponent, L):
     d = len(L) if hasattr(L, "__len__") else 1
     hilb = nk.experimental.hilbert.Particle(
-<<<<<<< HEAD
-        N=2, geometry=nk.geometry.Cell(d=d, L=L, pbc=True)
-=======
         N=2, geometry=nk.experimental.geometry.Cell(d=d, L=L, pbc=True)
->>>>>>> e90088b5
     )
     sdim = len(hilb.domain)
     x = jnp.hstack([jnp.ones(4), -jnp.ones(4)]).reshape(1, -1)
@@ -83,11 +79,7 @@
 
 def test_rel_dist_deepsets_error():
     hilb = nk.experimental.hilbert.Particle(
-<<<<<<< HEAD
-        N=2, geometry=nk.geometry.Cell(d=1, L=1.0, pbc=True)
-=======
         N=2, geometry=nk.experimental.geometry.Cell(d=1, L=1.0, pbc=True)
->>>>>>> e90088b5
     )
     sdim = len(hilb.domain)
 
