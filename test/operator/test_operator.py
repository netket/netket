--- conflicted
+++ resolved
@@ -140,8 +140,6 @@
     _mode="mask",
 )
 
-<<<<<<< HEAD
-=======
 # SumOperator
 hi = nk.hilbert.Spin(0.5, 3)
 operators["SumOperatorJax"] = nk.operator.SumOperator(
@@ -149,7 +147,6 @@
     nk.operator.spin.sigmay(hi, 1).to_pauli_strings(),
     coefficients=[0.5, 0.3],
 )
->>>>>>> 62597462
 
 translation_1 = nk.utils.group.Permutation(
     permutation_array=jnp.array([1, 2, 3, 0]), name="translation_1"
