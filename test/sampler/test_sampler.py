# Copyright 2021 The NetKet Authors - All rights reserved.
#
# Licensed under the Apache License, Version 2.0 (the "License");
# you may not use this file except in compliance with the License.
# You may obtain a copy of the License at
#
#    http://www.apache.org/licenses/LICENSE-2.0
#
# Unless required by applicable law or agreed to in writing, software
# distributed under the License is distributed on an "AS IS" BASIS,
# WITHOUT WARRANTIES OR CONDITIONS OF ANY KIND, either express or implied.
# See the License for the specific language governing permissions and
# limitations under the License.

import flax
from jax import numpy as jnp

from .. import common

import netket as nk
from netket.hilbert import DiscreteHilbert, Particle
from netket.utils import mpi
from netket.jax.sharding import device_count_per_rank

from netket import experimental as nkx

import numpy as np
import pytest
from scipy.stats import combine_pvalues, chisquare, multivariate_normal, kstest
import jax
from jax.nn.initializers import normal

from jax.config import config

config.update("jax_enable_x64", True)


pytestmark = common.skipif_mpi

nk.config.update("NETKET_EXPERIMENTAL", True)
np.random.seed(1234)

WEIGHT_SEED = 1234
SAMPLER_SEED = 15324


samplers = {}


# TESTS FOR SPIN HILBERT
# Constructing a 1d lattice
g = nk.graph.Hypercube(length=4, n_dim=1)

# Hilbert space of spins from given graph
hi = nk.hilbert.Spin(s=0.5, N=g.n_nodes)
ha = nk.operator.Ising(hilbert=hi, graph=g, h=1.0)
move_op = sum([nk.operator.spin.sigmax(hi, i) for i in range(hi.size)])

hi_spin1 = nk.hilbert.Spin(s=1, N=g.n_nodes)
hi_constrained = nk.hilbert.Spin(s=0.5, N=g.n_nodes, total_sz=0)
hi_spin1_constrained = nk.hilbert.Spin(s=1, N=g.n_nodes, total_sz=1)
hi_fock1 = nk.hilbert.Fock(n_max=1, N=g.n_nodes, n_particles=1)
hi_fock = nk.hilbert.Fock(n_max=3, N=g.n_nodes)

samplers["Exact: Spin"] = nk.sampler.ExactSampler(hi)
samplers["Exact: Fock"] = nk.sampler.ExactSampler(hi_fock)

samplers["Metropolis(Local): Spin"] = nk.sampler.MetropolisLocal(hi)

samplers["MetropolisNumpy(Local): Spin"] = nk.sampler.MetropolisLocalNumpy(hi)
# samplers["MetropolisNumpy(Local): Fock"] = nk.sampler.MetropolisLocalNumpy(hi_fock)
# samplers["MetropolisNumpy(Local): Doubled-Spin"] = nk.sampler.MetropolisLocalNumpy(
#    nk.hilbert.DoubledHilbert(nk.hilbert.Spin(s=0.5, N=2))
# )

samplers["MetropolisPT(Local): Spin"] = nkx.sampler.MetropolisLocalPt(
    hi, n_replicas=4, sweep_size=hi.size * 4
)
samplers["MetropolisPT(Local): Fock"] = nkx.sampler.MetropolisLocalPt(
<<<<<<< HEAD
    hi_fock, n_replicas=4, n_sweeps=hi_fock.size * 4
=======
    hib_u, n_replicas=4, sweep_size=hib_u.size * 4
>>>>>>> 4e95e28e
)

samplers["Metropolis(Exchange): Fock-1particle"] = nk.sampler.MetropolisExchange(
    hi_fock1, graph=g
)

samplers[
    "Metropolis(Hamiltonian,numba operator): Spin"
] = nk.sampler.MetropolisHamiltonian(
    hi,
    hamiltonian=ha,
    reset_chains=True,
)

samplers["Metropolis(Hamiltonian,Numpy): Spin"] = nk.sampler.MetropolisHamiltonianNumpy(
    hi,
    hamiltonian=ha,
    reset_chains=True,
)

ha_jax = nk.operator.IsingJax(hilbert=hi, graph=g, h=1.0)

samplers[
    "Metropolis(Hamiltonian, jax operator): Spin"
] = nk.sampler.MetropolisHamiltonian(
    hi,
    hamiltonian=ha_jax,
    reset_chains=True,
)

samplers["Metropolis(Custom: Sx): Spin"] = nk.sampler.MetropolisCustom(
    hi, move_operators=move_op
)

# MultipleRules sampler
samplers["Metropolis(MultipleRules[Local,Local]): Spin"] = nk.sampler.MetropolisSampler(
    hi,
    nk.sampler.rules.MultipleRules(
        [nk.sampler.rules.LocalRule(), nk.sampler.rules.LocalRule()], [0.8, 0.2]
    ),
)
samplers[
    "Metropolis(MultipleRules[Local,Hamiltonian]): Spin"
] = nk.sampler.MetropolisSampler(
    hi,
    nk.sampler.rules.MultipleRules(
        [nk.sampler.rules.LocalRule(), nk.sampler.rules.HamiltonianRule(ha)], [0.8, 0.2]
    ),
)


# samplers["MetropolisPT(Custom: Sx): Spin"] = nkx.sampler.MetropolisCustomPt(hi, move_operators=move_op, n_replicas=4)

samplers["Autoregressive: Spin 1/2"] = nk.sampler.ARDirectSampler(hi)
samplers["Autoregressive: Spin 1"] = nk.sampler.ARDirectSampler(hi_spin1)
samplers["Autoregressive: Spin 1/2, constrained"] = nk.sampler.ARDirectSampler(
    hi_constrained
)
samplers["Autoregressive: Spin 1, constrained"] = nk.sampler.ARDirectSampler(
    hi_spin1_constrained
)
samplers["Autoregressive: Fock"] = nk.sampler.ARDirectSampler(hi_fock)
samplers["Autoregressive: Fock, constrained"] = nk.sampler.ARDirectSampler(hi_fock1)


# Hilbert space and sampler for particles
hi_particles = nk.hilbert.Particle(N=3, L=jnp.inf, pbc=False)
samplers["Metropolis(Gaussian): Gaussian"] = nk.sampler.MetropolisGaussian(
    hi_particles, sigma=1.0, sweep_size=hi_particles.size * 10
)
samplers[
    "Metropolis(AdjustedLangevin): AdjustedLangevin"
] = nk.sampler.MetropolisAdjustedLangevin(
    hi_particles, dt=0.1, sweep_size=hi_particles.size
)
samplers[
    "Metropolis(AdjustedLangevin): AdjustedLangevin chunk_size"
] = nk.sampler.MetropolisAdjustedLangevin(hi_particles, dt=0.1, chunk_size=16)

# TensorHilbert sampler
hi = nk.hilbert.Spin(0.5, 4) * nk.hilbert.Fock(3)
samplers["Metropolis(TensorRule): Spin x Fock"] = nk.sampler.MetropolisSampler(
    hi,
    nk.sampler.rules.TensorRule(
        hi, [nk.sampler.rules.LocalRule(), nk.sampler.rules.LocalRule()]
    ),
)

# TensorHilbert sampler
hi = nk.hilbert.Spin(0.5, 4) * nk.hilbert.Fock(3)
ha = sum(nk.operator.spin.sigmax(nk.hilbert.Spin(0.5, 4), i) for i in range(4))
samplers["Metropolis(TensorRule): Spin x Fock"] = nk.sampler.MetropolisSampler(
    hi,
    nk.sampler.rules.TensorRule(
        hi, [nk.sampler.rules.HamiltonianRule(ha), nk.sampler.rules.LocalRule()]
    ),
)


# The following fixture initialises a model and it's weights
# for tests that require it.
@pytest.fixture
def model_and_weights(request):
    def build_model(hilb, sampler=None):
        if isinstance(sampler, nk.sampler.ARDirectSampler):
            ma = nk.models.ARNNDense(
                hilbert=hilb, machine_pow=sampler.machine_pow, layers=3, features=5
            )
        elif isinstance(hilb, Particle):
            ma = nk.models.Gaussian()
        else:
            # Build RBM by default
            ma = nk.models.RBM(
                alpha=1,
                param_dtype=complex,
                kernel_init=normal(stddev=0.1),
                hidden_bias_init=normal(stddev=0.1),
            )

        # init network
        w = ma.init(jax.random.PRNGKey(WEIGHT_SEED), jnp.zeros((1, hilb.size)))

        return ma, w

    # Do something with the data
    return build_model


# The following fixture returns one sampler at a time (and iterates through)
# all samplers.
#  it skips tests according to the --sampler cmdline argument introduced in
# conftest.py
@pytest.fixture(
    params=[pytest.param(sampl, id=name) for name, sampl in samplers.items()]
)
def sampler(request):
    cmdline_sampler = request.config.getoption("--sampler").lower()
    if cmdline_sampler == "":
        return request.param
    elif cmdline_sampler in request.node.name.lower():
        return request.param
    else:
        pytest.skip("skipped from command-line argument")


@pytest.fixture(params=[pytest.param(val, id=f", mpow={val}") for val in [1, 2]])
def set_pdf_power(request):
    def fun(sampler):
        cmdline_mpow = request.config.getoption("--mpow").lower()
        if cmdline_mpow == "all":
            # Nothing to skip
            pass
        elif cmdline_mpow == "single":
            # same sampler leads to same rng
            rng = np.random.default_rng(common.hash_for_seed(sampler))
            exponent = rng.integers(1, 3)  # 1 or 2
            if exponent != request.param:
                pytest.skip(
                    "Running only 1 pdf exponent per sampler. Use --mpow=all to run all pdf exponents."
                )
        elif int(cmdline_mpow) != request.param:
            pytest.skip(f"Running only --mpow={cmdline_mpow}.")

        if isinstance(sampler, nk.sampler.ARDirectSampler) and request.param != 2:
            pytest.skip("ARDirectSampler only supports machine_pow = 2.")

        return sampler.replace(machine_pow=request.param)

    return fun


def test_states_in_hilbert(sampler, model_and_weights):
    hi = sampler.hilbert
    chain_length = 50
    if isinstance(hi, DiscreteHilbert):
        all_states = hi.all_states()

        ma, w = model_and_weights(hi, sampler)

        samples, _ = sampler.sample(ma, w, chain_length=chain_length)
        assert samples.shape == (sampler.n_chains, chain_length, hi.size)
        for sample in np.asarray(samples).reshape(-1, hi.size):
            assert sample in all_states

    elif isinstance(hi, Particle):
        ma, w = model_and_weights(hi, sampler)
        samples, _ = sampler.sample(ma, w, chain_length=chain_length)
        assert samples.shape == (sampler.n_chains, chain_length, hi.size)

    # if hasattr(sa, "acceptance"):
    #    assert np.min(sampler.acceptance) >= 0 and np.max(sampler.acceptance) <= 1.0


def findrng(rng):
    if hasattr(rng, "_bit_generator"):
        return rng._bit_generator.state["state"]
    else:
        return rng


# Mark tests that we know are failing on correctedness
def failing_test(sampler):
    # PT Samplers are experimental and fail the correctness test.
    if isinstance(sampler, nkx.sampler.MetropolisPtSampler):
        return True
    return False


@pytest.fixture(
    params=[
        pytest.param(
            sampl,
            id=name,
            marks=pytest.mark.xfail(reason="MUSTFIX: this sampler is known to fail")
            if failing_test(sampl)
            else [],
        )
        for name, sampl in samplers.items()
    ]
)
def sampler_c(request):
    cmdline_sampler = request.config.getoption("--sampler").lower()
    if cmdline_sampler == "":
        return request.param
    elif cmdline_sampler in request.node.name.lower():
        return request.param
    else:
        pytest.skip("skipped from command-line argument")


# Testing that samples generated from direct sampling are compatible with those
# generated by markov chain sampling
# here we use a combination of power divergence tests


# !!WARN!! TODO: Flaky test
# This tests do not take into account the fact that our samplers do not necessarily
# produce samples which are uncorrelated. So unless the autocorrelation time is 0, we
# are bound to fail such tests. We should account for that.
def test_correct_sampling(sampler_c, model_and_weights, set_pdf_power):
    sampler = set_pdf_power(sampler_c)

    hi = sampler.hilbert
    if isinstance(hi, DiscreteHilbert):
        n_states = hi.n_states

        ma, w = model_and_weights(hi, sampler)

        n_samples = max(40 * n_states, 100)

        ps = (
            np.absolute(nk.nn.to_array(hi, ma, w, normalize=False))
            ** sampler.machine_pow
        )
        ps /= ps.sum()

        n_rep = 6
        pvalues = np.zeros(n_rep)

        sampler_state = sampler.init_state(ma, w, seed=SAMPLER_SEED)

        for jrep in range(n_rep):
            sampler_state = sampler.reset(ma, w, state=sampler_state)

            # Burnout phase
            samples, sampler_state = sampler.sample(
                ma, w, state=sampler_state, chain_length=n_samples // 100
            )

            assert samples.shape == (
                sampler.n_chains,
                n_samples // 100,
                hi.size,
            )
            samples, sampler_state = sampler.sample(
                ma, w, state=sampler_state, chain_length=n_samples
            )

            assert samples.shape == (sampler.n_chains, n_samples, hi.size)

            sttn = hi.states_to_numbers(np.asarray(samples.reshape(-1, hi.size)))
            n_s = sttn.size

            # fill in the histogram for sampler
            unique, counts = np.unique(sttn, return_counts=True)
            hist_samp = np.zeros(n_states)
            hist_samp[unique] = counts

            # expected frequencies
            f_exp = n_s * ps
            statistics, pvalues[jrep] = chisquare(hist_samp, f_exp=f_exp)

        s, pval = combine_pvalues(pvalues, method="fisher")
        assert pval > 0.01 or np.max(pvalues) > 0.01

    elif isinstance(hi, Particle):
        # TODO: Find periodic distribution that can be exactly sampled and do the same test.

        ma, w = model_and_weights(hi, sampler)
        n_samples = 5000
        n_discard = 2 * 1024
        n_rep = 6
        pvalues = np.zeros(n_rep)

        sampler_state = sampler.init_state(ma, w, seed=SAMPLER_SEED)
        for jrep in range(n_rep):
            sampler_state = sampler.reset(ma, w, state=sampler_state)

            # Burnout phase
            samples, sampler_state = sampler.sample(
                ma, w, state=sampler_state, chain_length=n_discard
            )

            assert samples.shape == (
                sampler.n_chains,
                n_discard,
                hi.size,
            )
            samples, sampler_state = sampler.sample(
                ma,
                w,
                state=sampler_state,
                chain_length=n_samples,
            )

            assert samples.shape == (sampler.n_chains, n_samples, hi.size)

            samples = samples.reshape(-1, samples.shape[-1])

            dist = multivariate_normal(
                mean=np.zeros(samples.shape[-1]),
                cov=np.linalg.inv(
                    sampler.machine_pow
                    * np.dot(w["params"]["kernel"].T, w["params"]["kernel"])
                ),
            )
            exact_samples = dist.rvs(size=samples.shape[0])

            counts, bins = np.histogramdd(samples, bins=10)
            counts_exact, _ = np.histogramdd(exact_samples, bins=bins)

            statistics, pvalues[jrep] = kstest(
                counts.reshape(-1), counts_exact.reshape(-1)
            )

        s, pval = combine_pvalues(pvalues, method="fisher")

        assert pval > 0.01 or np.max(pvalues) > 0.01


def test_throwing(model_and_weights):
    with pytest.raises(TypeError):
        nk.sampler.MetropolisHamiltonian(
            hi,
            hamiltonian=10,
            reset_chains=True,
        )

    with pytest.raises(ValueError):
        sampler = nk.sampler.MetropolisHamiltonian(
            nk.hilbert.DoubledHilbert(hi),
            hamiltonian=ha,
            reset_chains=True,
        )

        ma, w = model_and_weights(hi)

        # test raising of init state
        sampler.init_state(ma, w, seed=SAMPLER_SEED)

    with pytest.raises(ValueError):
        sampler = nk.sampler.MetropolisHamiltonianNumpy(
            nk.hilbert.Fock(3) ** hi.size,
            hamiltonian=ha,
            reset_chains=True,
        )

        ma, w = model_and_weights(hi)

        # test raising of init state
        sampler.init_state(ma, w, seed=SAMPLER_SEED)

    with pytest.raises(flax.errors.ScopeParamShapeError):
        sampler = nk.sampler.MetropolisHamiltonianNumpy(
            nk.hilbert.DoubledHilbert(hi),
            hamiltonian=ha,
            reset_chains=True,
        )

        ma, w = model_and_weights(hi)

        # test raising of init state
        sampler.init_state(ma, w, seed=SAMPLER_SEED)

    with pytest.raises(ValueError):
        nk.sampler.ARDirectSampler(hi, machine_pow=1)

    # MetropolisLocal should not work with continuous Hilbert spaces
    with pytest.raises(TypeError):
        sampler = nk.sampler.MetropolisLocal(hi_particles)

        ma, w = model_and_weights(hi)

        sampler.sample(ma, w, seed=SAMPLER_SEED)


def test_setup_throwing_tensorrule():
    # TensorHilbert sampler
    hi = nk.hilbert.Spin(0.5, 4) * nk.hilbert.Fock(3)
    ha = sum(nk.operator.spin.sigmax(nk.hilbert.Spin(0.5, 4), i) for i in range(4))

    rule1 = nk.sampler.rules.HamiltonianRule(ha)
    rule2 = nk.sampler.rules.LocalRule()

    with pytest.raises(TypeError):
        # Hilbert not TensorHilbert
        nk.sampler.rules.TensorRule(nk.hilbert.Spin(0.5, 5), [rule1, rule1, rule2])
    with pytest.raises(TypeError):
        # not list of rules
        nk.sampler.rules.TensorRule(hi, rule1)
    with pytest.raises(TypeError):
        # Not good types
        nk.sampler.rules.TensorRule(hi, [rule1, 2])
    with pytest.raises(ValueError):
        # length mismatch
        nk.sampler.rules.TensorRule(hi, [rule1, rule1, rule2])


def test_setup_throwing_multiplerules():
    rule1 = nk.sampler.rules.LocalRule()
    rule2 = nk.sampler.rules.LocalRule()

    with pytest.raises(ValueError):
        # length mismatch
        nk.sampler.rules.MultipleRules([rule1, rule2], [0.5, 0.25, 0.25])
    with pytest.raises(ValueError):
        # not summing to 1
        nk.sampler.rules.MultipleRules([rule1, rule2], [0.5, 0.25])
    with pytest.raises(TypeError):
        # wrong types
        nk.sampler.rules.MultipleRules([rule1, 2], [0.5, 0.5])
    with pytest.raises(TypeError):
        # wrong types
        nk.sampler.rules.MultipleRules(rule1, [0.5, 0.5])


def test_exact_sampler(sampler):
    known_exact_samplers = (nk.sampler.ExactSampler, nk.sampler.ARDirectSampler)
    if isinstance(sampler, known_exact_samplers):
        assert sampler.is_exact is True
        assert sampler.n_chains_per_rank == 1
    else:
        assert sampler.is_exact is False
        assert sampler.n_chains == 16 * mpi.n_nodes * device_count_per_rank()<|MERGE_RESOLUTION|>--- conflicted
+++ resolved
@@ -77,11 +77,7 @@
     hi, n_replicas=4, sweep_size=hi.size * 4
 )
 samplers["MetropolisPT(Local): Fock"] = nkx.sampler.MetropolisLocalPt(
-<<<<<<< HEAD
     hi_fock, n_replicas=4, n_sweeps=hi_fock.size * 4
-=======
-    hib_u, n_replicas=4, sweep_size=hib_u.size * 4
->>>>>>> 4e95e28e
 )
 
 samplers["Metropolis(Exchange): Fock-1particle"] = nk.sampler.MetropolisExchange(
