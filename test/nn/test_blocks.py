--- conflicted
+++ resolved
@@ -106,12 +106,8 @@
     L = (1.0, 1.0)
     n_particles = 6
     hilb = nk.experimental.hilbert.Particle(
-<<<<<<< HEAD
-        N=n_particles, geometry=nk.geometry.Cell(d=len(L), L=L, pbc=True)
-=======
         N=n_particles,
         geometry=nk.experimental.geometry.Cell(d=len(L), L=L, pbc=True),
->>>>>>> e90088b5
     )
     sdim = len(hilb.domain)
     key = jax.random.PRNGKey(42)
