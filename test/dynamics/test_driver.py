# Copyright 2021 The NetKet Authors - All Rights Reserved.
#
# Licensed under the Apache License, Version 2.0 (the "License");
# you may not use this file except in compliance with the License.
# You may obtain a copy of the License at
#
#    http://www.apache.org/licenses/LICENSE-2.0
#
# Unless required by applicable law or agreed to in writing, software
# distributed under the License is distributed on an "AS IS" BASIS,
# WITHOUT WARRANTIES OR CONDITIONS OF ANY KIND, either express or implied.
# See the License for the specific language governing permissions and
# limitations under the License.

from functools import partial

import jax
import jax.numpy as jnp
import pytest
import numpy as np
import copy
import scipy

import netket as nk
import netket.experimental as nkx

from .. import common

pytestmark = common.skipif_distributed

SEED = 214748364


def _setup_system(L, *, model=None, dtype=np.complex128, sampler="exact"):
    g = nk.graph.Chain(length=L)
    hi = nk.hilbert.Spin(s=0.5, N=g.n_nodes)

    if model is None:
        model = nk.models.RBM(alpha=1, param_dtype=dtype)

    if sampler == "exact":
        sa = nk.sampler.ExactSampler(hilbert=hi)
    elif sampler == "metropolis":
        sa = nk.sampler.MetropolisLocal(hilbert=hi)
    else:
        raise ValueError(f"Invalid sampler: {sampler}")

    vs = nk.vqs.MCState(sa, model, n_samples=1000, seed=SEED)

    ha = nk.operator.Ising(hi, graph=g, h=1.0)

    # Add custom observable
    X = [[0, 1], [1, 0]]
    sx = nk.operator.LocalOperator(hi, [X] * L, [[i] for i in range(g.n_nodes)])
    obs = {"sx": sx}

    return ha, vs, obs


def _stop_after_one_step(step, *_):
    """
    Callback to stop the driver after the first (successful) step.
    """
    return step == 0


fixed_step_solvers = [
    pytest.param(nkx.dynamics.Euler(dt=0.01), id="Euler(dt=0.01)"),
    pytest.param(nkx.dynamics.Heun(dt=0.01), id="Heun(dt=0.01)"),
]
adaptive_step_solvers = [
    pytest.param(
        nkx.dynamics.RK23(dt=0.01, adaptive=True, rtol=1e-2, atol=1e-2),
        id="RK23(dt=0.01, adaptive)",
    ),
    pytest.param(
        nkx.dynamics.RK45(dt=0.01, adaptive=True, rtol=1e-3, atol=1e-3),
        id="RK45(dt=0.01, adaptive)",
    ),
]
all_solvers = fixed_step_solvers + adaptive_step_solvers

nqs_models = [
    pytest.param(
        nk.models.RBM(alpha=1, param_dtype=np.complex128), id="RBM(complex128)"
    ),
]


@pytest.mark.parametrize("model", nqs_models)
@pytest.mark.parametrize("solver", fixed_step_solvers)
@pytest.mark.parametrize("propagation_type", ["real", "imag"])
def test_one_fixed_step(model, solver, propagation_type):
    ha, vstate, _ = _setup_system(L=2, model=model)
    holomorphic = jnp.issubdtype(vstate.model.param_dtype, jnp.complexfloating)
    te = nkx.TDVP(
        ha,
        vstate,
        solver,
        qgt=nk.optimizer.qgt.QGTJacobianDense(holomorphic=holomorphic),
        propagation_type=propagation_type,
    )
    te.run(T=0.01, callback=_stop_after_one_step)
    assert te.t == 0.01


def l4_norm(x):
    """
    Custom L4 error norm.
    """
    return jax.tree_util.tree_reduce(
        lambda x, y: x + y,
        jax.tree_util.tree_map(lambda x: jnp.sum(jnp.abs(x) ** 4), x),
    ) ** (1.0 / 4.0)


@pytest.mark.parametrize("error_norm", ["euclidean", "qgt", "maximum", l4_norm])
@pytest.mark.parametrize("solver", adaptive_step_solvers)
@pytest.mark.parametrize("propagation_type", ["real", "imag"])
@pytest.mark.parametrize("disable_jit", [False, True])
def test_one_adaptive_step(solver, error_norm, propagation_type, disable_jit):
    if disable_jit:
        common.skipif_sharding()

    with common.set_config("NETKET_EXPERIMENTAL_DISABLE_ODE_JIT", disable_jit):
        ha, vstate, _ = _setup_system(L=2)
        te = nkx.TDVP(
            ha,
            vstate,
            solver,
            qgt=nk.optimizer.qgt.QGTJacobianDense(holomorphic=True),
            propagation_type=propagation_type,
            error_norm=error_norm,
        )
        te.run(T=0.01, callback=_stop_after_one_step)
        assert te.t > 0.0


@pytest.mark.parametrize("error_norm", ["euclidean", "qgt", "maximum", l4_norm])
@pytest.mark.parametrize("solver", adaptive_step_solvers)
def test_one_adaptive_schmitt(solver, error_norm):
    with common.set_config("NETKET_EXPERIMENTAL_DISABLE_ODE_JIT", True):
        ha, vstate, _ = _setup_system(L=2)
        te = nkx.driver.TDVPSchmitt(
            ha,
            vstate,
            solver,
            error_norm=error_norm,
        )
        te.run(T=0.01, callback=_stop_after_one_step)
        assert te.t > 0.0


@pytest.mark.parametrize("solver", all_solvers)
def test_one_step_lindbladian(solver):
    def _setup_lindbladian_system():
        L = 3
        hi = nk.hilbert.Spin(s=0.5) ** L
        ha = nk.operator.LocalOperator(hi)
        j_ops = []
        for i in range(L):
            ha += (0.3 / 2.0) * nk.operator.spin.sigmax(hi, i)
            ha += (
                (2.0 / 4.0)
                * nk.operator.spin.sigmaz(hi, i)
                * nk.operator.spin.sigmaz(hi, (i + 1) % L)
            )
            j_ops.append(nk.operator.spin.sigmam(hi, i))
        # Create the liouvillian
        lind = nk.operator.LocalLiouvillian(ha, j_ops)

        # Create NDM and vstate
        ma = nk.models.NDM()
        sa = nk.sampler.MetropolisLocal(hilbert=nk.hilbert.DoubledHilbert(hi))
        sa_obs = nk.sampler.MetropolisLocal(hilbert=hi)
        vstate = nk.vqs.MCMixedState(
            sa, ma, sampler_diag=sa_obs, n_samples=1000, seed=SEED
        )

        return lind, vstate

    lind, vstate = _setup_lindbladian_system()
    te = nkx.TDVP(
        lind,
        vstate,
        solver,
        propagation_type="real",
        linear_solver=partial(nk.optimizer.solver.svd, rcond=1e-3),
    )
    te.run(T=0.01, callback=_stop_after_one_step)
    assert te.t > 0.0


def test_dt_bounds():
    ha, vstate, _ = _setup_system(L=2, dtype=np.complex128)
    with common.set_config("NETKET_EXPERIMENTAL_DISABLE_ODE_JIT", True):
        te = nkx.TDVP(
            ha,
            vstate,
            nkx.dynamics.RK23(dt=0.1, adaptive=True, dt_limits=(1e-2, None)),
            propagation_type="real",
        )
        with pytest.warns(UserWarning, match="ODE integrator: dt reached lower bound"):
            te.run(T=0.1, callback=_stop_after_one_step)


@pytest.mark.parametrize("solver", all_solvers)
def test_stop_times(solver):
    def make_driver():
        ha, vstate, _ = _setup_system(L=2)
        return nkx.TDVP(
            ha,
            vstate,
            solver,
            propagation_type="imag",
        )

    driver = make_driver()
    ts = []
    for i, t in enumerate(driver.iter(T=0.1)):
        assert t == driver.t
        assert t == driver.step_value
        assert i == driver.step_count
        ts.append(t)
    if driver.integrator.use_adaptive:
        assert np.all(np.greater_equal(ts, 0.0))
        assert np.all(np.less_equal(ts, 0.1))
    else:
        np.testing.assert_allclose(ts, np.linspace(0.0, 0.1, 11))

    driver = make_driver()
    tstops = [0.00, 0.02, 0.04, 0.06, 0.08, 0.10]
    ts = []
    for i, t in enumerate(driver.iter(T=0.1, tstops=tstops)):
        assert t == driver.t
        assert t == driver.step_value
        ts.append(t)
    np.testing.assert_allclose(ts, tstops)

    with pytest.raises(ValueError, match="All tstops must be in range"):
        list(driver.iter(T=0.1, tstops=tstops))
    with pytest.raises(ValueError, match="All tstops must be in range"):
        list(driver.iter(T=0.1, tstops=[42.0]))

    driver = make_driver()
    tstops = [0.012, 0.014, 0.016, 0.018, 0.020]
    ts = []
    for i, t in enumerate(driver.iter(T=0.03, tstops=tstops)):
        assert t == driver.t
        assert t == driver.step_value
        ts.append(t)
    np.testing.assert_allclose(ts, tstops)


def test_repr_and_info():
    ha, vstate, _ = _setup_system(L=2)
    driver = nkx.TDVP(
        ha,
        vstate,
        nkx.dynamics.RK23(dt=0.01),
        qgt=nk.optimizer.qgt.QGTOnTheFly(holomorphic=True),
    )
    assert "TDVP" in str(driver)


def test_run_twice():
    # 1100
    ha, vstate, _ = _setup_system(L=2)
    driver = nkx.TDVP(
        ha,
        vstate,
        nkx.dynamics.RK23(dt=0.01),
        qgt=nk.optimizer.qgt.QGTOnTheFly(holomorphic=True),
    )
    driver.run(0.03)
    driver.run(0.03)
    np.testing.assert_allclose(driver.t, 0.06)


def test_change_solver():
    ha, vstate, _ = _setup_system(L=2)
    driver = nkx.TDVP(
        ha,
        vstate,
        nkx.dynamics.RK23(dt=0.01, adaptive=False),
    )
    driver.run(0.03)
    np.testing.assert_allclose(driver.t, 0.03)

    solver = nkx.dynamics.Euler(dt=0.05)
    driver.ode_solver = solver
    assert driver.ode_solver is solver
    np.testing.assert_allclose(driver.t, 0.03)
    np.testing.assert_allclose(driver.dt, 0.05)

    driver.run(0.1)
    np.testing.assert_allclose(driver.t, 0.13)


def test_change_norm():
    ha, vstate, _ = _setup_system(L=2)
    driver = nkx.TDVP(
        ha,
        vstate,
        nkx.dynamics.RK23(dt=0.01, adaptive=False),
    )
    driver.run(0.03)

    def norm(x):
        return 0.0

    driver.error_norm = norm
    driver.run(0.02)

    driver.error_norm = "qgt"
    driver.run(0.02)

    driver.error_norm = "maximum"
    driver.run(0.02)

    with pytest.raises(ValueError):
        driver.error_norm = "assd"


<<<<<<< HEAD
def exact_time_evolution(H, psi0, T, dt, obs):
    H_matrix = H.to_dense()
    initial_state = psi0
    times = np.linspace(0, T, int(T / dt) + 1)
    expectations = {name: [] for name in obs}

    # Precompute the dense matrices for the observables
    obs_matrices = {name: op.to_dense() for name, op in obs.items()}

    for t in times:
        U = scipy.sparse.linalg.expm(-1j * H_matrix * t)
        psi_t = U @ initial_state
        for name, op_matrix in obs_matrices.items():
            exp_t = np.vdot(psi_t, op_matrix @ psi_t).real
            expectations[name].append(exp_t)

    return expectations


def test_tdvp_drivers():
    """Test time evolution comparing TDVP methods against exact evolution for a mean-field"""

    L = 2
    total_time = 0.2
    dt = 0.001

    hi = nk.hilbert.Spin(0.5, L)
    h = 1.0
    J = 1.0
    h_eff = h + J

    H1 = nk.operator.LocalOperator(hi, dtype=np.complex128)
    for i in range(L):
        H1 -= h_eff * nk.operator.spin.sigmaz(hi, i)

    modelExact = nk.models.LogStateVector(hi)
    sa = nk.sampler.MetropolisLocal(hilbert=hi)

    vs_schmitt = nk.vqs.MCState(
        model=modelExact,
        sampler=sa,
        n_samples=2**10,
        seed=214748364,
    )
    vs_tdvp = copy.copy(vs_schmitt)
    vs_exact = copy.copy(vs_schmitt).to_array()

    obs = {
        "sum_sx": sum(nk.operator.spin.sigmax(hi, i) for i in range(L)),
        "sum_sy": sum(nk.operator.spin.sigmay(hi, i) for i in range(L)),
    }

    integrator = nkx.dynamics.RK4(dt=dt)

    # Exact time evolution
    expectations = exact_time_evolution(H1, vs_exact, total_time, dt, obs)
    sx_exact = expectations["sum_sx"]
    sy_exact = expectations["sum_sy"]

    # TDVPSchmitt time evolution
    te_schmitt = nkx.driver.TDVPSchmitt(H1, vs_schmitt, integrator, holomorphic=True)
    log_schmitt = nk.logging.RuntimeLog()
    te_schmitt.run(T=total_time, out=log_schmitt, obs=obs)

    # TDVP time evolution
    te_tdvp = nkx.driver.TDVP(H1, vs_tdvp, integrator)
    log_tdvp = nk.logging.RuntimeLog()
    te_tdvp.run(T=total_time, out=log_tdvp, obs=obs)

    sx_schmitt = np.array(log_schmitt.data["sum_sx"]).real
    sy_schmitt = np.array(log_schmitt.data["sum_sy"]).real

    np.testing.assert_allclose(sx_schmitt, sx_exact)
    np.testing.assert_allclose(sy_schmitt, sy_exact)

    sx_tdvp = np.array(log_tdvp.data["sum_sx"]).real
    sy_tdvp = np.array(log_tdvp.data["sum_sy"]).real

    np.testing.assert_allclose(sx_tdvp, sx_exact)
    np.testing.assert_allclose(sy_tdvp, sy_exact)
=======
def test_float32_dtype():
    # Issue https://github.com/netket/netket/issues/1916
    # Type stability in KahnSummator and norm

    import netket as nk
    from netket import experimental

    import jax.numpy as jnp

    N = 3
    hi = nk.hilbert.Spin(0.5, N)
    ha = sum(nk.operator.spin.sigmax(hi, i) for i in range(N))

    sa = nk.sampler.MetropolisLocal(hi)
    model = nk.models.RBM(alpha=1, param_dtype=jnp.float32)
    vstate = nk.vqs.MCState(sa, model, n_samples=1008, n_discard_per_chain=16)
    solver = experimental.dynamics.RK12(dt=1e-2, adaptive=True, rtol=1e-5)
    tdvp = experimental.TDVP(ha, vstate, solver, error_norm="qgt")

    tdvp_log = nk.logging.RuntimeLog()
    tdvp.run(T=0.1, out=tdvp_log)
>>>>>>> 65131396
<|MERGE_RESOLUTION|>--- conflicted
+++ resolved
@@ -322,7 +322,6 @@
         driver.error_norm = "assd"
 
 
-<<<<<<< HEAD
 def exact_time_evolution(H, psi0, T, dt, obs):
     H_matrix = H.to_dense()
     initial_state = psi0
@@ -403,7 +402,8 @@
 
     np.testing.assert_allclose(sx_tdvp, sx_exact)
     np.testing.assert_allclose(sy_tdvp, sy_exact)
-=======
+
+
 def test_float32_dtype():
     # Issue https://github.com/netket/netket/issues/1916
     # Type stability in KahnSummator and norm
@@ -424,5 +424,4 @@
     tdvp = experimental.TDVP(ha, vstate, solver, error_norm="qgt")
 
     tdvp_log = nk.logging.RuntimeLog()
-    tdvp.run(T=0.1, out=tdvp_log)
->>>>>>> 65131396
+    tdvp.run(T=0.1, out=tdvp_log)