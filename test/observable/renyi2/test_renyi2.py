import netket as nk
import netket.experimental as nkx
import numpy as np

import pytest


from .renyi2_exact import _renyi2_exact


def _setup(useExactSampler=True):
    N = 3
    hi = nk.hilbert.Spin(0.5, N)

    ma = nk.models.RBM(alpha=1)
    n_samples = 1e4

    if useExactSampler:
        sa = nk.sampler.ExactSampler(hilbert=hi)
        vs = nk.vqs.MCState(
            sampler=sa,
            model=ma,
            n_samples=n_samples,
        )

    else:
        n_discard_per_chain = 1e3

        sa = nk.sampler.MetropolisLocal(hilbert=hi, n_chains_per_rank=16)
        vs = nk.vqs.MCState(
            sampler=sa,
            model=ma,
            n_samples=n_samples,
            n_discard_per_chain=n_discard_per_chain,
        )

    vs_exact = nk.vqs.FullSumState(
        hilbert=hi,
        model=ma,
    )

    subsys = [0, 1]
    S2 = nkx.observable.Renyi2EntanglementEntropy(hi, subsys)

    return vs, vs_exact, S2, subsys


@pytest.mark.parametrize(
    "useExactSampler",
    [
        pytest.param(True, id="ExactSampler"),
        pytest.param(False, id="MetropolisSampler"),
    ],
)
def test_MCState(useExactSampler):
    pytest.importorskip("qutip")

    vs, vs_exact, S2, subsys = _setup(useExactSampler)
    S2_stats = vs.expect(S2)
    S2_exact = _renyi2_exact(vs, subsys)

    S2_mean = S2_stats.mean
    err = 3 * S2_stats.error_of_mean

    np.testing.assert_allclose(S2_exact, S2_mean.real, atol=err)


def test_FullSumState():
    pytest.importorskip("qutip")

    vs, vs_exact, S2, subsys = _setup()
    S2_stats = vs_exact.expect(S2)
    S2_exact = _renyi2_exact(vs_exact, subsys)

    S2_mean = S2_stats.mean
    err = 1e-12

    np.testing.assert_allclose(S2_exact, S2_mean.real, atol=err)


def test_continuous():
    pytest.importorskip("qutip")

    N = 3
    hi = nk.experimental.hilbert.Particle(
<<<<<<< HEAD
        N, geometry=nk.geometry.Cell(d=1, L=0.0, pbc=True)
=======
        N, geometry=nk.experimental.geometry.Cell(d=1, L=0.0, pbc=True)
>>>>>>> e90088b5
    )
    subsys = [0, 1]

    with pytest.raises(TypeError):
        nkx.observable.Renyi2EntanglementEntropy(hi, subsys)

    hi = nk.hilbert.Fock(N=5, n_particles=3)

    with pytest.raises(ValueError):
        nkx.observable.Renyi2EntanglementEntropy(hi, subsys)


def test_invalid_partition():
    pytest.importorskip("qutip")

    N = 3
    hi = nk.hilbert.Spin(0.5, N)
    subsys = [-1, 0]

    with pytest.raises(ValueError):
        nkx.observable.Renyi2EntanglementEntropy(hi, subsys)

    subsys = [0, 1, 2, 3]

    with pytest.raises(ValueError):
        nkx.observable.Renyi2EntanglementEntropy(hi, subsys)


@pytest.mark.skipif(
    nk.config.netket_experimental_sharding, reason="Only run without sharding"
)
def test_oddchains():
    pytest.importorskip("qutip")

    vs, vs_exact, S2, subsys = _setup()

    N = 3
    hi = nk.hilbert.Spin(0.5, N)
    subsys = [0, 1]

    vs.sampler = nk.sampler.MetropolisLocal(hilbert=hi, n_chains_per_rank=3)
    S2 = nkx.observable.Renyi2EntanglementEntropy(hi, subsys)

    with pytest.raises(ValueError):
        vs.expect(S2)<|MERGE_RESOLUTION|>--- conflicted
+++ resolved
@@ -83,11 +83,7 @@
 
     N = 3
     hi = nk.experimental.hilbert.Particle(
-<<<<<<< HEAD
-        N, geometry=nk.geometry.Cell(d=1, L=0.0, pbc=True)
-=======
         N, geometry=nk.experimental.geometry.Cell(d=1, L=0.0, pbc=True)
->>>>>>> e90088b5
     )
     subsys = [0, 1]
 
