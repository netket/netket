import jax.numpy as jnp
import numpy as np
import netket as nk

import flax.linen as nn


class test(nn.Module):
    @nn.compact
    def __call__(self, x):
        _ = self.param("nothing", lambda *args: jnp.ones(1))
        if len(x.shape) != 1:
            return jnp.array(x.size * [1.0])
        return 1.0


class test2(nn.Module):
    @nn.compact
    def __call__(self, x):
        nothing = self.param("nothing", lambda *args: jnp.ones(1))

        sol = jnp.sum(nothing**2 * x, axis=-1)
        return sol


# continuous preparations
def v1(x):
    return 1 / jnp.sqrt(2 * jnp.pi) * jnp.sum(jnp.exp(-0.5 * ((x - 2.5) ** 2)), axis=-1)


def v2(x):
    return 1 / jnp.sqrt(2 * jnp.pi) * jnp.sum(jnp.exp(-0.5 * ((x - 2.5) ** 2)), axis=-1)


def test_expect():
    hilb = nk.experimental.hilbert.Particle(
<<<<<<< HEAD
        N=1, geometry=nk.geometry.Cell(d=1, L=5.0, pbc=True)
=======
        N=1, geometry=nk.experimental.geometry.Cell(d=1, L=5.0, pbc=True)
>>>>>>> e90088b5
    )
    pot = nk.operator.PotentialEnergy(hilb, v1)
    kin = nk.operator.KineticEnergy(hilb, mass=1.0)
    e = pot + kin
    sab = nk.sampler.MetropolisGaussian(hilb, sigma=1.0, n_chains=16, sweep_size=1)

    model = test()
    model2 = test2()
    vs_continuous = nk.vqs.MCState(
        sab,
        model,
        n_samples=256 * 1024,
        n_discard_per_chain=2048,
        sampler_seed=1234,
    )
    vs_continuous2 = nk.vqs.MCState(
        sab,
        model2,
        n_samples=1024 * 1024,
        n_discard_per_chain=2048,
        sampler_seed=1234,
    )

    assert vs_continuous.chunk_size is None
    assert vs_continuous2.chunk_size is None
    # x = vs_continuous2.samples.reshape(-1, 1)
    sol_nc = vs_continuous.expect(pot)
    O_stat_nc, O_grad_nc = vs_continuous2.expect_and_grad(e)
    O_grad_nc, _ = nk.jax.tree_ravel(O_grad_nc)

    # O_grad_exact = 2 * jnp.dot(x.T, (v1(x) - jnp.mean(v1(x), axis=0))) / x.shape[0]
    r"""
    :math:`<V> = \int_0^5 dx V(x) |\psi(x)|^2 / \int_0^5 |\psi(x)|^2 = 0.1975164 (\psi = 1)`
    :math:`<\nabla V> = \nabla_p \int_0^5 dx V(x) |\psi(x)|^2 / \int_0^5 |\psi(x)|^2 = -0.140256 (\psi = \exp(p^2 x))`
    """
    np.testing.assert_allclose(0.1975164, sol_nc.mean, atol=1.5e-3)
    np.testing.assert_allclose(-0.140256, O_grad_nc, atol=1.5e-3)

    vs_continuous.chunk_size = 128
    vs_continuous2.chunk_size = 128

    assert vs_continuous.chunk_size == 128
    assert vs_continuous2.chunk_size == 128

    sol = vs_continuous.expect(pot)
    O_stat, O_grad = vs_continuous2.expect_and_grad(e)
    O_grad, _ = nk.jax.tree_ravel(O_grad)

    np.testing.assert_allclose(sol_nc.mean, sol.mean, atol=1e-7)
    np.testing.assert_allclose(O_grad_nc, O_grad, atol=1e-7)<|MERGE_RESOLUTION|>--- conflicted
+++ resolved
@@ -34,11 +34,7 @@
 
 def test_expect():
     hilb = nk.experimental.hilbert.Particle(
-<<<<<<< HEAD
-        N=1, geometry=nk.geometry.Cell(d=1, L=5.0, pbc=True)
-=======
         N=1, geometry=nk.experimental.geometry.Cell(d=1, L=5.0, pbc=True)
->>>>>>> e90088b5
     )
     pot = nk.operator.PotentialEnergy(hilb, v1)
     kin = nk.operator.KineticEnergy(hilb, mass=1.0)
