# Copyright 2020 The Netket Authors. - All Rights Reserved.
#
# Licensed under the Apache License, Version 2.0 (the "License");
# you may not use this file except in compliance with the License.
# You may obtain a copy of the License at
#
#    http://www.apache.org/licenses/LICENSE-2.0
#
# Unless required by applicable law or agreed to in writing, software
# distributed under the License is distributed on an "AS IS" BASIS,
# WITHOUT WARRANTIES OR CONDITIONS OF ANY KIND, either express or implied.
# See the License for the specific language governing permissions and
# limitations under the License.

import itertools
import netket as nk
import networkx as nx
import numpy as np
import pytest
from netket.hilbert import *

import jax
from jax import numpy as jnp

from .. import common

pytestmark = common.skipif_mpi

hilberts = {}

# Spin 1/2
hilberts["Spin 1/2"] = Spin(s=0.5, N=20)

# Spin 1/2 with total Sz
hilberts["Spin 1/2 with total Sz"] = Spin(s=0.5, total_sz=1.0, N=20)

# Spin 1/2 with total Sz
hilberts["Spin 1 with total Sz, even sites"] = Spin(s=1.0, total_sz=5.0, N=6)

# Spin 1/2 with total Sz
hilberts["Spin 1 with total Sz, odd sites"] = Spin(s=1.0, total_sz=2.0, N=7)

# Spin 3
hilberts["Spin 3"] = Spin(s=3, N=25)

# Boson
hilberts["Fock"] = Fock(n_max=5, N=41)

# Boson with total number
hilberts["Fock with total number"] = Fock(n_max=3, n_particles=110, N=120)

# Qubit
hilberts["Qubit"] = nk.hilbert.Qubit(100)

# Custom Hilbert
hilberts["Custom Hilbert"] = CustomHilbert(local_states=[-1232, 132, 0], N=70)

# Heisenberg 1d
hilberts["Heisenberg 1d"] = Spin(s=0.5, total_sz=0.0, N=20)

# Bose Hubbard
hilberts["Bose Hubbard"] = Fock(n_max=4, n_particles=20, N=20)

#
# Small hilbert space tests
#

# Spin 1/2
hilberts["Spin 1/2 Small"] = Spin(s=0.5, N=10)

# Spin 3
hilberts["Spin 1/2 with total Sz Small"] = Spin(s=3, total_sz=1.0, N=4)

# Boson
hilberts["Fock Small"] = Fock(n_max=3, N=5)

# Qubit
hilberts["Qubit Small"] = nk.hilbert.Qubit(N=1)

# Custom Hilbert
hilberts["Custom Hilbert Small"] = CustomHilbert(local_states=[-1232, 132, 0], N=5)

# Custom Hilbert
hilberts["Doubled Hilbert"] = nk.hilbert.DoubledHilbert(
    CustomHilbert(local_states=[-1232, 132, 0], N=5)
)

# hilberts["Tensor: Spin x Fock"] = Spin(s=0.5, N=4) * Fock(4, N=2)

#
# Tests
#
@pytest.mark.parametrize(
    "hi", [pytest.param(hi, id=name) for name, hi in hilberts.items()]
)
def test_consistent_size(hi):
    assert hi.size > 0
    assert hi.local_size > 0
    if hi.is_discrete:
        assert len(hi.local_states) == hi.local_size
        for state in hi.local_states:
            assert np.isfinite(state).all()


@pytest.mark.parametrize(
    "hi", [pytest.param(hi, id=name) for name, hi in hilberts.items()]
)
def test_random_states(hi):
    assert hi.size > 0
    assert hi.local_size > 0
    assert len(hi.local_states) == hi.local_size

    if hi.is_discrete:
        local_states = hi.local_states
        for i in range(100):
            rstate = hi.random_state(jax.random.PRNGKey(i * 14))
            for state in rstate:
                assert state in local_states

        assert hi.random_state(jax.random.PRNGKey(13)).shape == (hi.size,)
        assert (
            hi.random_state(jax.random.PRNGKey(13), dtype=np.float32).dtype
            == np.float32
        )
        assert (
            hi.random_state(jax.random.PRNGKey(13), dtype=np.complex64).dtype
            == np.complex64
        )
        assert hi.random_state(jax.random.PRNGKey(13), 10).shape == (10, hi.size)
        assert hi.random_state(jax.random.PRNGKey(13), size=10).shape == (10, hi.size)
        # assert hi.random_state(jax.random.PRNGKey(13), size=(10,)).shape == (10, hi.size)
        # assert hi.random_state(jax.random.PRNGKey(13), size=(10, 2)).shape == (10, 2, hi.size)


@pytest.mark.parametrize(
    "hi", [pytest.param(hi, id=name) for name, hi in hilberts.items()]
)
def test_random_states_legacy(hi):
<<<<<<< HEAD
    """ """
=======
>>>>>>> d1fca3bd
    nk.legacy.random.seed(12345)

    assert hi.size > 0
    assert hi.local_size > 0
    assert len(hi.local_states) == hi.local_size

    if hi.is_discrete:
        rstate = np.zeros(hi.size)
        local_states = hi.local_states
        for i in range(100):
            hi.random_state(out=rstate)
            for state in rstate:
                assert state in local_states

        assert hi.random_state().shape == (hi.size,)
        assert hi.random_state(10).shape == (10, hi.size)
        assert hi.random_state(size=10).shape == (10, hi.size)
        assert hi.random_state(size=(10,)).shape == (10, hi.size)
        assert hi.random_state(size=(10, 2)).shape == (10, 2, hi.size)


@pytest.mark.parametrize(
    "hi", [pytest.param(hi, id=name) for name, hi in hilberts.items()]
)
def test_hilbert_index(hi):
<<<<<<< HEAD
    """ """
=======
>>>>>>> d1fca3bd
    assert hi.size > 0
    assert hi.local_size > 0

    log_max_states = np.log(nk.hilbert._abstract_hilbert.max_states)

    if hi.is_indexable:
        assert hi.size * np.log(hi.local_size) < log_max_states
        assert np.allclose(hi.states_to_numbers(hi.all_states()), range(hi.n_states))

        # batched version of number to state
        n_few = min(hi.n_states, 100)
        few_states = np.zeros(shape=(n_few, hi.size))
        for k in range(n_few):
            few_states[k] = hi.numbers_to_states(k)

        assert np.allclose(hi.numbers_to_states(np.asarray(range(n_few))), few_states)

    else:
        assert not hi.is_indexable

        with pytest.raises(RuntimeError):
            hi.n_states

    # Check that a large hilbert space raises error when constructing matrices
    g = nk.graph.Hypercube(length=100, n_dim=1)
    op = nk.operator.Heisenberg(hilbert=Spin(s=0.5, N=g.n_nodes), graph=g)

    with pytest.raises(RuntimeError):
        m1 = op.to_dense()
    with pytest.raises(RuntimeError):
        m2 = op.to_sparse()


def test_state_iteration():
    hilbert = Spin(s=0.5, N=10)

    reference = [np.array(el) for el in itertools.product([-1.0, 1.0], repeat=10)]

    for state, ref in zip(hilbert.states(), reference):
        assert np.allclose(state, ref)


def test_deprecations():
    g = nk.graph.Edgeless(3)

    with pytest.warns(FutureWarning):
        hilbert = Spin(s=0.5, graph=g)

    with pytest.warns(FutureWarning):
        with pytest.raises(ValueError):
            hilbert = Spin(s=0.5, graph=g, N=3)<|MERGE_RESOLUTION|>--- conflicted
+++ resolved
@@ -136,10 +136,6 @@
     "hi", [pytest.param(hi, id=name) for name, hi in hilberts.items()]
 )
 def test_random_states_legacy(hi):
-<<<<<<< HEAD
-    """ """
-=======
->>>>>>> d1fca3bd
     nk.legacy.random.seed(12345)
 
     assert hi.size > 0
@@ -165,10 +161,6 @@
     "hi", [pytest.param(hi, id=name) for name, hi in hilberts.items()]
 )
 def test_hilbert_index(hi):
-<<<<<<< HEAD
-    """ """
-=======
->>>>>>> d1fca3bd
     assert hi.size > 0
     assert hi.local_size > 0
 
