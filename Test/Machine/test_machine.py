import netket as nk
import networkx as nx
import numpy as np
import pytest
from pytest import approx
import os
from netket.hilbert import Spin

test_jax = True
try:
    import torch

    test_torch = True
except:
    test_torch = False


def merge_dicts(x, y):
    z = x.copy()  # start with x's keys and values
    z.update(y)  # modifies z with y's keys and values & returns None
    return z


machines = {}
dm_machines = {}

# TESTS FOR SPIN HILBERT
# Constructing a 1d lattice
g = nk.graph.Hypercube(length=4, n_dim=1)

# Hilbert space of spins from given graph
hi = Spin(s=0.5, graph=g)


if test_jax:
    import jax
    import jax.experimental
    import jax.experimental.stax

    def initializer(rng, shape):
        return np.random.normal(scale=0.05, size=shape)

    # machines["Jax Real"] = nk.machine.Jax(
    #     hi,
    #     jax.experimental.stax.serial(
    #         jax.experimental.stax.Dense(4, initializer, initializer),
    #         jax.experimental.stax.Relu,
    #         jax.experimental.stax.Dense(2, initializer, initializer),
    #         jax.experimental.stax.Relu,
    #         jax.experimental.stax.Dense(2, initializer, initializer),
    #     ),
    #     dtype=float,
    # )

    machines["Jax Complex"] = nk.machine.Jax(
        hi,
        jax.experimental.stax.serial(
            jax.experimental.stax.Dense(4, initializer, initializer),
            jax.experimental.stax.Tanh,
            jax.experimental.stax.Dense(2, initializer, initializer),
            jax.experimental.stax.Tanh,
            jax.experimental.stax.Dense(1, initializer, initializer),
        ),
        dtype=complex,
    )

<<<<<<< HEAD

    machines["Jax mps"] = nk.machine.JaxMpsPeriodic(hi, bond_dim=4, dtype=complex)
=======
    machines["Jax RbmSpinPhase (R->C)"] = nk.machine.JaxRbmSpinPhase(hi, alpha=1)
>>>>>>> 12ca9fc2

    dm_machines["Jax NDM"] = nk.machine.density_matrix.NdmSpinPhase(hi, alpha=1, beta=1)



if test_torch:
    import torch

    input_size = hi.size
    alpha = 1

    model = torch.nn.Sequential(
        torch.nn.Linear(input_size, alpha * input_size),
        torch.nn.Sigmoid(),
        torch.nn.Linear(alpha * input_size, 2),
        torch.nn.Sigmoid(),
    )
    machines["Torch"] = nk.machine.Torch(model, hilbert=hi)


machines["RbmSpin 1d Hypercube spin"] = nk.machine.RbmSpin(hilbert=hi, alpha=2)

machines["RbmSpinSymm 1d Hypercube spin"] = nk.machine.RbmSpinSymm(hilbert=hi, alpha=2)

machines["Real RBM"] = nk.machine.RbmSpinReal(hilbert=hi, alpha=2)

machines["Phase RBM"] = nk.machine.RbmSpinPhase(hilbert=hi, alpha=2)

machines["Jastrow 1d Hypercube spin"] = nk.machine.Jastrow(hilbert=hi)

hi = Spin(s=0.5, graph=g, total_sz=0)
machines["Jastrow 1d Hypercube spin symm bias"] = nk.machine.Jastrow(
    hilbert=hi, use_visible_bias=True, symmetry=True
)

dm_machines["Phase NDM"] = nk.machine.density_matrix.RbmSpin(
    hilbert=hi, alpha=2, use_visible_bias=True, use_hidden_bias=True,
)


# machines["MPS Diagonal 1d spin"] = nk.machine.MPSPeriodicDiagonal(hi, bond_dim=3)
# machines["MPS 1d spin"] = nk.machine.MPSPeriodic(hi, bond_dim=3)

# BOSONS
hi = nk.hilbert.Boson(graph=g, n_max=3)
machines["RbmSpin 1d Hypercube boson"] = nk.machine.RbmSpin(hilbert=hi, alpha=1)

machines["RbmSpinSymm 1d Hypercube boson"] = nk.machine.RbmSpinSymm(hilbert=hi, alpha=2)
machines["RbmMultiVal 1d Hypercube boson"] = nk.machine.RbmMultiVal(
    hilbert=hi, n_hidden=2
)
machines["Jastrow 1d Hypercube boson"] = nk.machine.Jastrow(hilbert=hi)

machines["JastrowSymm 1d Hypercube boson real"] = nk.machine.JastrowSymm(
    hilbert=hi, dtype=float
)
# machines["MPS 1d boson"] = nk.machine.MPSPeriodic(hi, bond_dim=4)


np.random.seed(12346)


def same_derivatives(der_log, num_der_log, eps=1.0e-5):
    assert der_log.shape == num_der_log.shape
    assert np.max(np.real(der_log - num_der_log)) == approx(0.0, rel=eps, abs=eps)

    # The imaginary part is a bit more tricky, there might be an arbitrary phase shift
    assert np.max(np.exp(np.imag(der_log - num_der_log) * 1.0j) - 1.0) == approx(
        0.0, rel=eps, abs=eps
    )


def log_val_f(par, machine, v):
    machine.parameters = machine.numpy_unflatten(par, machine.parameters)
    if v.ndim != 1:
        if v.size != v.shape[1]:
            raise RuntimeError(
                "numerical derivatives can be tested only for non batched inputs"
            )

    return machine.log_val(v.reshape(1, -1))[0]


def log_val_vec_f(par, machine, v, vec):
    machine.parameters = machine.numpy_unflatten(par, machine.parameters)
    if v.ndim == 2:
        out_val = machine.log_val(v)
    else:
        out_val = machine.log_val(v.reshape(1, -1))
    assert vec.shape == out_val.shape
    return np.vdot(out_val, vec)


def central_diff_grad(func, x, eps, *args):
    grad = np.zeros(len(x), dtype=complex)
    epsd = np.zeros(len(x), dtype=complex)
    epsd[0] = eps
    for i in range(len(x)):
        assert not np.any(np.isnan(x + epsd))
        grad[i] = 0.5 * (func(x + epsd, *args) - func(x - epsd, *args))
        assert not np.isnan(grad[i])
        grad[i] /= eps
        epsd = np.roll(epsd, 1)
    return grad


def test_set_get_parameters():
    for name, machine in merge_dicts(machines, dm_machines).items():
        unflatten = machine.numpy_unflatten
        flatten = machine.numpy_flatten

        print("Machine test: %s" % name)
        assert machine.n_par > 0
        npar = machine.n_par
        machine.init_random_parameters()
        randpars = flatten(machine.parameters)

        if machine.has_complex_parameters:
            assert np.array_equal(flatten(machine.parameters), randpars)
            assert not all(randpars.real == 0)
            assert not all(randpars.imag == 0)
        else:
            assert np.array_equal(flatten(machine.parameters).real, randpars.real)
            assert not all(randpars.real == 0)

        machine.parameters = unflatten(np.zeros(npar), machine.parameters)
        assert np.count_nonzero(np.abs(flatten(machine.parameters))) == 0


def test_save_load_parameters(tmpdir):
    for name, machine in merge_dicts(machines, dm_machines).items():
        print("Machine test: %s" % name)
        assert machine.n_par > 0
        n_par = machine.n_par

        unflatten = machine.numpy_unflatten
        flatten = machine.numpy_flatten

        machine.init_random_parameters()
        randpars = flatten(machine.parameters)

        machine.parameters = unflatten(randpars, machine.parameters)
        fn = tmpdir.mkdir("datawf").join("test.wf")

        filename = os.path.join(fn.dirname, fn.basename)

        machine.save(filename)
        machine.parameters = unflatten(np.zeros(n_par), machine.parameters)
        machine.load(filename)

        os.remove(filename)
        os.rmdir(fn.dirname)
        if machine.has_complex_parameters:
            assert np.array_equal(flatten(machine.parameters), randpars)
        else:
            assert np.array_equal(flatten(machine.parameters).real, randpars.real)


def test_log_derivative():
    np.random.seed(12345)

    for name, machine in merge_dicts(machines, dm_machines).items():

        print("Machine test: %s" % name)

        npar = machine.n_par

        # random visibile state
        hi = machine.hilbert
        assert hi.size > 0

        v = np.zeros(machine.input_size)

        flatten = machine.numpy_flatten

        for i in range(100):
            hi.random_vals(v)
            if name in dm_machines:
                hi.random_vals(v[hi.size : 2 * hi.size])

            machine.init_random_parameters(seed=i)
            randpars = flatten(machine.parameters)

            der_log = flatten(machine.der_log(v.reshape((1, -1))))

            assert der_log.shape == (machine.n_par,)

            if "Jastrow" in name:
                assert np.max(np.imag(der_log)) == approx(0.0)

            num_der_log = central_diff_grad(log_val_f, randpars, 1.0e-8, machine, v)

            same_derivatives(der_log, num_der_log)
            # print(np.linalg.norm(der_log - num_der_log))
            # Check if machine is correctly set to be holomorphic
            # The check is done only on smaller subset of parameters, for speed


def test_vector_jacobian():
    for name, machine in merge_dicts(machines, dm_machines).items():
        print("Machine test: %s" % name)

        npar = machine.n_par

        # random visibile state
        hi = machine.hilbert
        if name in dm_machines:
            hi = nk.hilbert.DoubledHilbert(hi)
        assert hi.size > 0

        batch_size = 100
        v = np.zeros((batch_size, machine.input_size))

        flatten = machine.numpy_flatten

        for i in range(batch_size):
            hi.random_vals(v[i])

        machine.init_random_parameters(seed=1234, sigma=0.1)
        randpars = flatten(machine.parameters)

        vec = np.random.uniform(size=batch_size) + 1.0j * np.random.uniform(
            size=batch_size
        ) / float(batch_size)

        vjp = machine.vector_jacobian_prod(v, vec)
        vjp = flatten(vjp)

        num_der_log = central_diff_grad(
            log_val_vec_f, randpars, 1.0e-6, machine, v, vec
        )

        same_derivatives(vjp, num_der_log)


def test_input_size():
    for name, machine in machines.items():
        print("Machine test: %s" % name)
        hi = machine.hilbert

        assert machine.input_size == hi.size

    for name, machine in dm_machines.items():
        print("Machine test: %s" % name)
        hi = machine.hilbert

        assert machine.input_size == 2 * hi.size


def test_to_array():
    for name, machine in merge_dicts(machines, dm_machines).items():
        print("Machine test: %s" % name)

        npar = machine.n_par

        randpars = 0.5 * (np.random.randn(npar) + 1.0j * np.random.randn(npar))
        if "Torch" in name:
            randpars = randpars.real
        machine.parameters = machine.numpy_unflatten(randpars, machine.parameters)

        hi = machine.hilbert
        if name in dm_machines:
            hi = nk.hilbert.DoubledHilbert(hi)

        all_psis = machine.to_array(normalize=False)
        # test shape
        assert all_psis.shape[0] == hi.n_states
        assert len(all_psis.shape) == 1

        log_vals = machine.log_val(hi.all_states())
        logmax = log_vals.real.max()

        norm = (np.abs(np.exp(log_vals - logmax)) ** 2).sum()

        # Tests broken for dm machines because of norm. should split
        if name in dm_machines:
            continue

        # test random values
        for i in range(100):
            rstate = np.zeros(hi.size)
            local_states = hi.local_states
            hi.random_vals(rstate)

            number = hi.state_to_number(rstate)

            assert np.abs(
                np.exp(machine.log_val(rstate.reshape(1, -1)) - logmax)
                - all_psis[number]
            ) == approx(0.0)

        # test rescale
        all_psis_normalized = machine.to_array(normalize=True)

        # test random values
        for i in range(100):
            rstate = np.zeros(hi.size)
            local_states = hi.local_states
            hi.random_vals(rstate)

            number = hi.state_to_number(rstate)

            assert np.abs(
                np.exp(machine.log_val(rstate.reshape(1, -1)) - logmax) / np.sqrt(norm)
                - all_psis_normalized[number]
            ) == approx(0.0)<|MERGE_RESOLUTION|>--- conflicted
+++ resolved
@@ -64,12 +64,9 @@
         dtype=complex,
     )
 
-<<<<<<< HEAD
-
     machines["Jax mps"] = nk.machine.JaxMpsPeriodic(hi, bond_dim=4, dtype=complex)
-=======
+
     machines["Jax RbmSpinPhase (R->C)"] = nk.machine.JaxRbmSpinPhase(hi, alpha=1)
->>>>>>> 12ca9fc2
 
     dm_machines["Jax NDM"] = nk.machine.density_matrix.NdmSpinPhase(hi, alpha=1, beta=1)
 
