--- conflicted
+++ resolved
@@ -5,11 +5,10 @@
 
 ## NetKet 3.11 (⚙️ In development)
 
-<<<<<<< HEAD
 ### New Features
 
 * Recurrent neural networks and layers have been added to `nkx.models` and `nkx.nn` [#1305](https://github.com/netket/netket/pull/1305).
-=======
+
 ## NetKet 3.10.2 (14 november 2023)
 
 ### Bug Fixes
@@ -17,8 +16,6 @@
 * Fixed a bug where it was not possible to recompile functions using two identical but different instances of PauliStringJax [#1647](https://github.com/netket/netket/pull/1647).
 * Fixed a minor bug where chunking was never actually used inside of {meth}`~netket.vqs.MCState.local_estimators`. This will turn on chunking for some other drivers such as {class}`netket.experimental.driver.VMC_SRt` and {class}`netket.experimental.driver.TDVPSchmitt`) [#1650](https://github.com/netket/netket/pull/1650).
 * {class}`netket.operator.Ising` now throws an error when it is constructed using a non-{class}`netket.hilbert.Spin` hilbert space [#1648](https://github.com/netket/netket/pull/1648).
-
->>>>>>> 202cab65
 
 ## NetKet 3.10.1 (8 november 2023)
 
