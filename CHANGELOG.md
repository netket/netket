
```{currentmodule} netket
```

# Change Log

## NetKet 3.0b3 (unreleased)

[GitHub commits](https://github.com/netket/netket/compare/v3.0b2...master).

### New features

<<<<<<< HEAD
* The {ref}`utils.group` submodule provides utilities for geometrical and permutation groups. `Lattice` (and its specialisations like `Grid`) use these to automatically construct the space groups of lattices, as well as their character tables for generating wave functions with broken symmetry. [#724](https://github.com/netket/netket/pull/724)
=======
* Autoregressive neural networks, sampler, and masked linear layers have been added to `models`, `sampler` and `nn` [#705](https://github.com/netket/netket/pull/705).
>>>>>>> 0430e2e2


### Breaking Changes

<<<<<<< HEAD
* The `graph.Grid` class has been removed. {ref}`graph.Grid` will now return an instance of {ref}`graph.Lattice` supporting the same API but with new functionalities related to spatial symmetries. The `color_edges` optional keyword argument has been removed without deprecation. [#724](https://github.com/netket/netket/pull/724)

=======
>>>>>>> 0430e2e2

### Bug Fixes

* `nn.to_array` and `MCState.to_array`, if `normalize=False`, do not subtract the logarithm of the maximum value from the state  [#705](https://github.com/netket/netket/pull/705).


## NetKet 3.0b2 (published on 31 May 2021)

[GitHub commits](https://github.com/netket/netket/compare/v3.0b1...v3.0b2).

### New features

* Group Equivariant Neural Networks have been added to `models` [#620](https://github.com/netket/netket/pull/620)
* Permutation invariant RBM and Permutation invariant dense layer have been added to `models`
  and `nn.linear` [#573](https://github.com/netket/netket/pull/573)
* Add the property `acceptance` to `MetropolisSampler`'s `SamplerState`, computing the
  MPI-enabled acceptance ratio. [#592](https://github.com/netket/netket/pull/592).
* Add `StateLog`, a new logger that stores the parameters of the model during the
  optimization in a folder or in a tar file. [#645](https://github.com/netket/netket/pull/645)
* A warning is now issued if NetKet detects to be running under `mpirun` but MPI dependencies
  are not installed [#631](https://github.com/netket/netket/pull/631)
* `operator.LocalOperator`s now do not return a zero matrix element on the diagonal if the whole
  diagonal is zero. [#623](https://github.com/netket/netket/pull/623).
* `logger.JSONLog` now automatically flushes at every iteration if it does not consume significant
  CPU cycles. [#599](https://github.com/netket/netket/pull/599)
* The interface of Stochastic Reconfiguration has been overhauled and made more modular. You can now
  specify the solver you wish to use, NetKet provides some dense solvers out of the box, and there are
  3 different ways to compute the Quantum Geometric Tensor. Read the documentation to learn more about
  it. [#674](https://github.com/netket/netket/pull/674)
* Unless you specify the QGT implementation you wish to use with SR, we use an automatic heuristic based
  on your model and the solver to pick one.
  This might affect SR performance. [#674](https://github.com/netket/netket/pull/674)


### Breaking Changes

* For all samplers, `n_chains` now sets the _total_ number of chains across all MPI ranks. This is a breaking change
  compared to the old API, where `n_chains` would set the number of chains on a single MPI rank. It is still possible to
  set the number of chains per MPI rank by specifying `n_chains_per_rank` instead of `n_chains`. This change, while breaking
  allows us to be consistent with the interface of {ref}`variational.MCState`, where `n_samples` is the total number of samples
  across MPI nodes.
* `MetropolisSampler.reset_chain` has been renamed to `MetropolisSampler.reset_chains`.
  Likewise in the constructor of all samplers.
* Briefly during development releases `MetropolisSamplerState.acceptance_ratio` returned
  the percentage (not ratio) of acceptance. `acceptance_ratio` is now deprecated in
  favour of the correct `acceptance`.
* `models.Jastrow` now internally symmetrizes the matrix before computing its value [#644](https://github.com/netket/netket/pull/644)
* `MCState.evaluate` has been renamed to `MCState.log_value` [#632](https://github.com/netket/netket/pull/632)
* `nk.optimizer.SR` no longer accepts keyword argument relative to the sparse solver. Those should be passed
  inside the closure or `functools.partial` passed as `solver` argument.
* `nk.optimizer.sr.SRLazyCG` and `nk.optimizer.sr.SRLazyGMRES` have been deprecated and will soon be removed.
* Parts of the `Lattice` API have been overhauled, with deprecations of several methods in favor of a consistent usage of `Lattice.position` for real-space location of sites and `Lattice.basis_coords` for location of sites in terms of basis vectors. `Lattice.sites` has been added, which provides a sequence of `LatticeSite` objects combining all site properties. Furthermore, `Lattice` now provides lookup of sites from their position via `id_from_position` using a hashing scheme that works across periodic boundaries. [#703](https://github.com/netket/netket/pull/703) [#715](https://github.com/netket/netket/pull/715)
* `nk.variational` has been renamed to `nk.vqs` and will be removed in a future release.

### Bug Fixes

* Fix `operator.BoseHubbard` usage under jax Hamiltonian Sampling [#662](https://github.com/netket/netket/pull/662)
* Fix `SROnTheFly` for `R->C` models with non homogeneous parameters [#661](https://github.com/netket/netket/pull/661)
* Fix MPI Compilation deadlock when computing expectation values [#655](https://github.com/netket/netket/pull/655)
* Fix bug preventing the creation of a `hilbert.Spin` Hilbert space with odd sites and even `S`. [#641](https://github.com/netket/netket/pull/641)
* Fix bug [#635](https://github.com/netket/netket/pull/635) preventing the usage of `NumpyMetropolisSampler` with `MCState.expect` [#635](https://github.com/netket/netket/pull/635)
* Fix bug [#635](https://github.com/netket/netket/pull/635) where the `graph.Lattice` was not correctly computing neighbours because of floating point issues. [#633](https://github.com/netket/netket/pull/633)
* Fix bug the Y Pauli matrix, which was stored as its conjugate. [#618](https://github.com/netket/netket/pull/618) [#617](https://github.com/netket/netket/pull/617) [#615](https://github.com/netket/netket/pull/615)


## NetKet 3.0b1 (published beta release)

[GitHub commits](https://github.com/netket/netket/compare/v2.1.1...v3.0b1).

### API Changes

* Hilbert space constructors do not store the lattice graph anymore. As a consequence, the constructor does not accept the graph anymore.

* Special Hamiltonians defined on a lattice, such as {class}`operator.BoseHubbard`, {class}`operator.Ising` and {class}`operator.Heisenberg`, now require the graph to be passed explicitly through a `graph` keyword argument.

* {class}`operator.LocalOperator` now default to real-valued matrix elements, except if you construct them with a complex-valued matrix. This is also valid for operators such as :func:`operator.spin.sigmax` and similars.

* When performing algebraic operations {code}`*, -, +` on pairs of {class}`operator.LocalOperator`, the dtype of the result iscomputed using standard numpy promotion logic.

  * Doing an operation in-place {code}`+=, -=, *=` on a real-valued operator will now fail if the other is complex. While this might seem annoying, it's useful to ensure that smaller types such as `float32` or `complex64` are preserved if the user desires to do so.

* {class}`AbstractMachine` has been removed. It's functionality is now split among the model itself, which is defined by the user and {class}`variational.MCState` for pure states or {class}`variational.MCMixedState` for mixed states.

  * The model, in general is composed by two functions, or an object with two functions: an `init(rng, sample_val)` function, accepting a {ref}`jax.random.PRNGKey` object and an input, returning the parameters and the state of the model for that particular sample shape, and a {code}`apply(params, samples, **kwargs)` function, evaluating the model for the given parameters and inputs.

  * Some models (previously machines) such as the RBM (Restricted Boltzmann Machine) Machine, NDM (Neural Density Matrix) or MPS (Matrix Product State ansatz) are available in {ref}`Pre-built models`.

  * Machines, now called models, should be written using [Flax](https://flax.readthedocs.io/en/latest) or another jax framework.

  * Serialization and deserialization functionality has now been moved to {ref}`variational.MCState`, which support the standard Flax interface through MsgPack. See [Flax docs](https://flax.readthedocs.io/en/latest/flax.serialization.html) for more information

  * {code}`AbstractMachine.init_random_parameters` functionality has now been absorbed into {meth}`netket.vqs.VariationalState.init_parameters`, which however has a different syntax.

* {ref}`Samplers <Sampler>` now require the Hilbert space upon which they sample to be passed in to the constructor.
Also note that several keyword arguments of the samplers have changed, and new one are available.

* It's now possible to change {ref}`Samplers <Sampler>` dtype, which controls the type of the output. By default they use double-precision samples (`np.float64`). Be wary of type promotion issues with your models.

* {ref}`Samplers <Sampler>` no longer take a machine as an argument.

* {ref}`Samplers <Sampler>` are now immutable (frozen) `dataclasses` (defined through `flax.struct.dataclass`) that only hold the sampling parameters. As a consequence it is no longer possible to change their settings such as `n_chains` or `n_sweeps` without creating a new sampler. If you wish to update only one parameter, it is possible to construct the new sampler with the updated value by using the `sampler.replace(parameter=new_value)` function.

* {ref}`Samplers <Sampler>` are no longer stateful objects. Instead, they can construct an immutable state object {ref}`sampler.init_state`, which can be passed to sampling functions such as {ref}`sampler.sample`, which now return also the updated state. However, unless you have particular use-cases we advise you use the variational state {ref}`MCState` instead.

* The {ref}`Optimizer` module has been overhauled, and now only re-exports flax optim module. We advise not to use netket's optimizer but instead to use [optax](https://github.com/deepmind/optax>) .

* The {ref}`SR` object now is only a set of options used to compute the SR matrix. The SR matrix, now called `quantum_geometric_tensor` can be obtained by calling {meth}`variational.MCState.quantum_geometric_tensor`. Depending on the settings, this can be a lazy object.

* {ref}`netket.Vmc` has been renamed to {ref}`netkt.VMC`

* {ref}`netket.models.RBM` replaces the old {code}`RBM` machine, but has real parameters by default.

* As we rely on Jax, using {code}`dtype=float` or {code}`dtype=complex`, which are weak types, will sometimes lead to loss of precision because they might be converted to `float32`. Use {code}`np.float64` or {code}`np.complex128` instead if you want double precision when defining your models.<|MERGE_RESOLUTION|>--- conflicted
+++ resolved
@@ -10,20 +10,14 @@
 
 ### New features
 
-<<<<<<< HEAD
 * The {ref}`utils.group` submodule provides utilities for geometrical and permutation groups. `Lattice` (and its specialisations like `Grid`) use these to automatically construct the space groups of lattices, as well as their character tables for generating wave functions with broken symmetry. [#724](https://github.com/netket/netket/pull/724)
-=======
 * Autoregressive neural networks, sampler, and masked linear layers have been added to `models`, `sampler` and `nn` [#705](https://github.com/netket/netket/pull/705).
->>>>>>> 0430e2e2
 
 
 ### Breaking Changes
 
-<<<<<<< HEAD
 * The `graph.Grid` class has been removed. {ref}`graph.Grid` will now return an instance of {ref}`graph.Lattice` supporting the same API but with new functionalities related to spatial symmetries. The `color_edges` optional keyword argument has been removed without deprecation. [#724](https://github.com/netket/netket/pull/724)
 
-=======
->>>>>>> 0430e2e2
 
 ### Bug Fixes
 
