
```{currentmodule} netket
```

# Change Log

## NetKet 3.0b3 (unreleased)
<<<<<<< HEAD


[GitHub commits](https://github.com/netket/netket/compare/v3.0b2...master).
=======
>>>>>>> cd6eb5a3


[GitHub commits](https://github.com/netket/netket/compare/v3.0b2...master).


### New features

### Breaking Changes

### Bug Fixes



## NetKet 3.0b2 (published on 31 May 2021)

[GitHub commits](https://github.com/netket/netket/compare/v3.0b1...v3.0b2).

### New features

* Autoregressive neural networks, sampler, and masked linear layers have been added to `models`, `sampler` and `nn` [#705](https://github.com/netket/netket/pull/705).


### Breaking Changes


### Bug Fixes

* `nn.to_array` and `MCState.to_array`, if `normalize=False`, do not subtract the logarithm of the maximum value from the state  [#705](https://github.com/netket/netket/pull/705).


## NetKet 3.0b2 (published on 31 May 2021)

[GitHub commits](https://github.com/netket/netket/compare/v3.0b1...v3.0b2).

### New features

* Group Equivariant Neural Networks have been added to `models` [#620](https://github.com/netket/netket/pull/620)
* Permutation invariant RBM and Permutation invariant dense layer have been added to `models`
  and `nn.linear` [#573](https://github.com/netket/netket/pull/573)
* Add the property `acceptance` to `MetropolisSampler`'s `SamplerState`, computing the
  MPI-enabled acceptance ratio. [#592](https://github.com/netket/netket/pull/592).
* Add `StateLog`, a new logger that stores the parameters of the model during the
  optimization in a folder or in a tar file. [#645](https://github.com/netket/netket/pull/645)
* A warning is now issued if NetKet detects to be running under `mpirun` but MPI dependencies
  are not installed [#631](https://github.com/netket/netket/pull/631)
* `operator.LocalOperator`s now do not return a zero matrix element on the diagonal if the whole
  diagonal is zero. [#623](https://github.com/netket/netket/pull/623).
* `logger.JSONLog` now automatically flushes at every iteration if it does not consume significant
  CPU cycles. [#599](https://github.com/netket/netket/pull/599)
* The interface of Stochastic Reconfiguration has been overhauled and made more modular. You can now
  specify the solver you wish to use, NetKet provides some dense solvers out of the box, and there are
  3 different ways to compute the Quantum Geometric Tensor. Read the documentation to learn more about
  it. [#674](https://github.com/netket/netket/pull/674)
* Unless you specify the QGT implementation you wish to use with SR, we use an automatic heuristic based
  on your model and the solver to pick one.
  This might affect SR performance. [#674](https://github.com/netket/netket/pull/674)


### Breaking Changes

* For all samplers, `n_chains` now sets the _total_ number of chains across all MPI ranks. This is a breaking change
  compared to the old API, where `n_chains` would set the number of chains on a single MPI rank. It is still possible to
  set the number of chains per MPI rank by specifying `n_chains_per_rank` instead of `n_chains`. This change, while breaking
  allows us to be consistent with the interface of {ref}`variational.MCState`, where `n_samples` is the total number of samples
  across MPI nodes.
* `MetropolisSampler.reset_chain` has been renamed to `MetropolisSampler.reset_chains`.
  Likewise in the constructor of all samplers.
* Briefly during development releases `MetropolisSamplerState.acceptance_ratio` returned
  the percentage (not ratio) of acceptance. `acceptance_ratio` is now deprecated in
  favour of the correct `acceptance`.
* `models.Jastrow` now internally symmetrizes the matrix before computing its value [#644](https://github.com/netket/netket/pull/644)
* `MCState.evaluate` has been renamed to `MCState.log_value` [#632](https://github.com/netket/netket/pull/632)
* `nk.optimizer.SR` no longer accepts keyword argument relative to the sparse solver. Those should be passed
  inside the closure or `functools.partial` passed as `solver` argument.
* `nk.optimizer.sr.SRLazyCG` and `nk.optimizer.sr.SRLazyGMRES` have been deprecated and will soon be removed.
* Parts of the `Lattice` API have been overhauled, with deprecations of several methods in favor of a consistent usage of `Lattice.position` for real-space location of sites and `Lattice.basis_coords` for location of sites in terms of basis vectors. `Lattice.sites` has been added, which provides a sequence of `LatticeSite` objects combining all site properties. Furthermore, `Lattice` now provides lookup of sites from their position via `id_from_position` using a hashing scheme that works across periodic boundaries. [#703](https://github.com/netket/netket/pull/703) [#715](https://github.com/netket/netket/pull/715)
* `nk.variational` has been renamed to `nk.vqs` and will be removed in a future release.

### Bug Fixes

* Fix `operator.BoseHubbard` usage under jax Hamiltonian Sampling [#662](https://github.com/netket/netket/pull/662)
* Fix `SROnTheFly` for `R->C` models with non homogeneous parameters [#661](https://github.com/netket/netket/pull/661)
* Fix MPI Compilation deadlock when computing expectation values [#655](https://github.com/netket/netket/pull/655)
* Fix bug preventing the creation of a `hilbert.Spin` Hilbert space with odd sites and even `S`. [#641](https://github.com/netket/netket/pull/641)
* Fix bug [#635](https://github.com/netket/netket/pull/635) preventing the usage of `NumpyMetropolisSampler` with `MCState.expect` [#635](https://github.com/netket/netket/pull/635)
* Fix bug [#635](https://github.com/netket/netket/pull/635) where the `graph.Lattice` was not correctly computing neighbours because of floating point issues. [#633](https://github.com/netket/netket/pull/633)
* Fix bug the Y Pauli matrix, which was stored as its conjugate. [#618](https://github.com/netket/netket/pull/618) [#617](https://github.com/netket/netket/pull/617) [#615](https://github.com/netket/netket/pull/615)


## NetKet 3.0b1 (published beta release)

[GitHub commits](https://github.com/netket/netket/compare/v2.1.1...v3.0b1).

### API Changes

* Hilbert space constructors do not store the lattice graph anymore. As a consequence, the constructor does not accept the graph anymore.

* Special Hamiltonians defined on a lattice, such as {class}`operator.BoseHubbard`, {class}`operator.Ising` and {class}`operator.Heisenberg`, now require the graph to be passed explicitly through a `graph` keyword argument.

* {class}`operator.LocalOperator` now default to real-valued matrix elements, except if you construct them with a complex-valued matrix. This is also valid for operators such as :func:`operator.spin.sigmax` and similars.

* When performing algebraic operations {code}`*, -, +` on pairs of {class}`operator.LocalOperator`, the dtype of the result iscomputed using standard numpy promotion logic.

  * Doing an operation in-place {code}`+=, -=, *=` on a real-valued operator will now fail if the other is complex. While this might seem annoying, it's useful to ensure that smaller types such as `float32` or `complex64` are preserved if the user desires to do so.

* {class}`AbstractMachine` has been removed. It's functionality is now split among the model itself, which is defined by the user and {class}`variational.MCState` for pure states or {class}`variational.MCMixedState` for mixed states.

  * The model, in general is composed by two functions, or an object with two functions: an `init(rng, sample_val)` function, accepting a {ref}`jax.random.PRNGKey` object and an input, returning the parameters and the state of the model for that particular sample shape, and a {code}`apply(params, samples, **kwargs)` function, evaluating the model for the given parameters and inputs.

  * Some models (previously machines) such as the RBM (Restricted Boltzmann Machine) Machine, NDM (Neural Density Matrix) or MPS (Matrix Product State ansatz) are available in {ref}`Pre-built models`.

  * Machines, now called models, should be written using [Flax](https://flax.readthedocs.io/en/latest) or another jax framework.

  * Serialization and deserialization functionality has now been moved to {ref}`variational.MCState`, which support the standard Flax interface through MsgPack. See [Flax docs](https://flax.readthedocs.io/en/latest/flax.serialization.html) for more information

  * {code}`AbstractMachine.init_random_parameters` functionality has now been absorbed into {meth}`netket.vqs.VariationalState.init_parameters`, which however has a different syntax.

* {ref}`Samplers <Sampler>` now require the Hilbert space upon which they sample to be passed in to the constructor.
Also note that several keyword arguments of the samplers have changed, and new one are available.

* It's now possible to change {ref}`Samplers <Sampler>` dtype, which controls the type of the output. By default they use double-precision samples (`np.float64`). Be wary of type promotion issues with your models.

* {ref}`Samplers <Sampler>` no longer take a machine as an argument.

* {ref}`Samplers <Sampler>` are now immutable (frozen) `dataclasses` (defined through `flax.struct.dataclass`) that only hold the sampling parameters. As a consequence it is no longer possible to change their settings such as `n_chains` or `n_sweeps` without creating a new sampler. If you wish to update only one parameter, it is possible to construct the new sampler with the updated value by using the `sampler.replace(parameter=new_value)` function.

* {ref}`Samplers <Sampler>` are no longer stateful objects. Instead, they can construct an immutable state object {ref}`sampler.init_state`, which can be passed to sampling functions such as {ref}`sampler.sample`, which now return also the updated state. However, unless you have particular use-cases we advise you use the variational state {ref}`MCState` instead.

* The {ref}`Optimizer` module has been overhauled, and now only re-exports flax optim module. We advise not to use netket's optimizer but instead to use [optax](https://github.com/deepmind/optax>) .

* The {ref}`SR` object now is only a set of options used to compute the SR matrix. The SR matrix, now called `quantum_geometric_tensor` can be obtained by calling {meth}`variational.MCState.quantum_geometric_tensor`. Depending on the settings, this can be a lazy object.

* {ref}`netket.Vmc` has been renamed to {ref}`netkt.VMC`

* {ref}`netket.models.RBM` replaces the old {code}`RBM` machine, but has real parameters by default.

* As we rely on Jax, using {code}`dtype=float` or {code}`dtype=complex`, which are weak types, will sometimes lead to loss of precision because they might be converted to `float32`. Use {code}`np.float64` or {code}`np.complex128` instead if you want double precision when defining your models.<|MERGE_RESOLUTION|>--- conflicted
+++ resolved
@@ -5,28 +5,8 @@
 # Change Log
 
 ## NetKet 3.0b3 (unreleased)
-<<<<<<< HEAD
-
 
 [GitHub commits](https://github.com/netket/netket/compare/v3.0b2...master).
-=======
->>>>>>> cd6eb5a3
-
-
-[GitHub commits](https://github.com/netket/netket/compare/v3.0b2...master).
-
-
-### New features
-
-### Breaking Changes
-
-### Bug Fixes
-
-
-
-## NetKet 3.0b2 (published on 31 May 2021)
-
-[GitHub commits](https://github.com/netket/netket/compare/v3.0b1...v3.0b2).
 
 ### New features
 
