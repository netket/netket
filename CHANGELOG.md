--- conflicted
+++ resolved
@@ -5,13 +5,11 @@
 
 ## NetKet 3.14 (⚙️ In development)
 
-<<<<<<< HEAD
+### Changes
+* Jax operators now use the same `chunk_size` as specified by the user when computing the forward pass. Prior to this change, Jax operators would be chunking the sample axis, but if an operator had a lot of connected elements this would end up increasing the effective sample size [#1875](https://github.com/netket/netket/pull/1875).
+
 ### Bug fixes
 * Fix the function {meth}`nk.graph.SpaceGroupBuilder.space_group_irreps` throwing away the imaginary part of point-group characters, which led to incorrect space-group characters in some rare cases. [#1876](https://github.com/netket/netket/pull/1876).
-=======
-### Changes
-* Jax operators now use the same `chunk_size` as specified by the user when computing the forward pass. Prior to this change, Jax operators would be chunking the sample axis, but if an operator had a lot of connected elements this would end up increasing the effective sample size [#1875](https://github.com/netket/netket/pull/1875).
->>>>>>> 49bc87d2
 
 
 ## NetKet 3.13 (11 July 2024)
