--- conflicted
+++ resolved
@@ -4,13 +4,6 @@
 # Change Log
 
 ## NetKet 3.10 (⚙️ In development)
-
-<<<<<<< HEAD
-### Improvements
-
-* Considerably reduced the memory consumption of `LocalOperators`, especially in the case of large local hilbert spaces. Also leveraged sparsity in the terms to speed up compilation (`_setup`) in the same cases [#1558](https://github.com/netket/netket/pull/1558).
-=======
->>>>>>> 92863076
 
 ### New Features
 
