```{currentmodule} netket
```

# Change Log

## NetKet 3.7 (⚙️ In development)

### New features
* Input and hidden layer masks can now be specified for {class}`netket.models.GCNN` [#1387](https://github.com/netket/netket/pull/1387).
* Support for Jax 0.4 added [#1416](https://github.com/netket/netket/pull/1416).
* Added a continuous space langevin-dynamics transition rule {class}`netket.sampler.rules.LangevinRule` and its corresponding shorthand for constructing the MCMC sampler {func}`netket.sampler.MetropolisAdjustedLangevin` [#1413](https://github.com/netket/netket/pull/1413).
* Added an experimental Quantum State Reconstruction driver at {class}`netket.experimental.QSR` to reconstruct states from data coming from quantum computers or simulators [#1427](https://github.com/netket/netket/pull/1427).

### Breaking Changes
* Parameters of models {class}`netket.models.GCNN` and layers {class}`netket.nn.DenseSymm` and {class}`netket.nn.DenseEquivariant` are stored as an array of shape '[features,in_features,mask_size]'. Masked parameters are now excluded from the model instead of multiplied by zero [#1387](https://github.com/netket/netket/pull/1387).

### Improvements
* The underlying extension API for Autoregressive models that can be used with Ancestral/Autoregressive samplers has been simplified and stabilized and will be documented as part of the public API. For most models, you should now inherit from {class}`netket.models.AbstractARNN` and define the method {meth}`~netket.models.AbstractARNN.conditionals_log_psi`. For additional performance, implementers can also redefine {meth}`~netket.models.AbstractARNN.__call__` and {meth}`~netket.models.AbstractARNN.conditional` but this should not be needed in general. This will cause some breaking changes if you were relying on the old undocumented interface [#1361](https://github.com/netket/netket/pull/1361).
* {class}`netket.operator.PauliStrings` now works with non-homogeneous Hilbert spaces, such as those obtained by taking the tensor product of multiple Hilbert spaces [#1411](https://github.com/netket/netket/pull/1411).
* The {class}`netket.operator.LocalOperator` now keep sparse matrices sparse, leading to faster algebraic manipulations of those objects. The overall computational and memory cost is, however, equivalent, when running VMC calculations. All pre-constructed operators such as {func}`netket.operator.spin.sigmax` and {func}`netket.operator.boson.create` now build sparse-operators [#1422](https://github.com/netket/netket/pull/1422).
* When multiplying an operator by it's conjugate transpose NetKet does not return anymore a lazy {class}`~netket.operator.Squared` object if the operator is hermitian. This avoids checking if the object is hermitian which greatly speeds up algebric manipulations of operators, and returns more unbiased epectation values [#1423](https://github.com/netket/netket/pull/1423). 

### Bug Fixes
<<<<<<< HEAD
* Fixed a bug where {meth}`nk.hilbert.Particle.random_state` could not be jit-compiled, and therefore could not be used in the sampling [#1401](https://github.com/netket/netket/pull/1401).
* Fixed bug [#1405](https://github.com/netket/netket/pull/1405) where {meth}`nk.nn.DenseSymm` and {meth}`nk.models.GCNN` did not work or correctly consider masks [#1428](https://github.com/netket/netket/pull/1428).
=======
* Fixed a bug where {meth}`netket.hilbert.Particle.random_state` could not be jit-compiled, and therefore could not be used in the sampling [#1401](https://github.com/netket/netket/pull/1401).
>>>>>>> 48991826

### Deprecations
* {meth}`netket.models.AbstractARNN._conditional` has been removed from the API, and its use will throw a deprecation warning. Update your ARNN models accordingly! [#1361](https://github.com/netket/netket/pull/1361).
* Several undocumented internal methods from {class}`netket.models.AbstractARNN` have been removed [#1361](https://github.com/netket/netket/pull/1361).


## NetKet 3.6 (🏔️ 6 November 2022)

### New features
* Added a new 'Full statevector' model {class}`netket.models.LogStateVector` that stores the exponentially large state and can be used as an exact ansatz [#1324](https://github.com/netket/netket/pull/1324).
* Added a new experimental {class}`~netket.experimental.driver.TDVPSchmitt` driver, implementing the signal-to-noise ratio TDVP regularisation by Schmitt and Heyl [#1306](https://github.com/netket/netket/pull/1306).
* Added a new experimental {class}`~netket.experimental.driver.TDVPSchmitt` driver, implementing the signal-to-noise ratio TDVP regularisation by Schmitt and Heyl [#1306](https://github.com/netket/netket/pull/1306).
* QGT classes accept a `chunk_size` parameter that overrides the `chunk_size` set by the variational state object [#1347](https://github.com/netket/netket/pull/1347).
* {func}`~netket.optimizer.qgt.QGTJacobianPyTree` and {func}`~netket.optimizer.qgt.QGTJacobianDense` support diagonal entry regularisation with constant and scale-invariant contributions. They accept a new `diag_scale` argument to pass the scale-invariant component [#1352](https://github.com/netket/netket/pull/1352).
* {func}`~netket.optimizer.SR` preconditioner now supports scheduling of the diagonal shift and scale regularisations [#1364](https://github.com/netket/netket/pull/1364). 

### Improvements
* {meth}`~netket.vqs.ExactState.expect_and_grad` now returns a {class}`netket.stats.Stats` object that also contains the variance, as {class}`~netket.vqs.MCState` does [#1325](https://github.com/netket/netket/pull/1325).
* Experimental RK solvers now store the error of the last timestep in the integrator state [#1328](https://github.com/netket/netket/pull/1328).
* {class}`~netket.operator.PauliStrings` can now be constructed by passing a single string, instead of the previous requirement of a list of strings [#1331](https://github.com/netket/netket/pull/1331).
* {class}`~flax.core.frozen_dict.FrozenDict` can now be logged to netket's loggers, meaning that one does no longer need to unfreeze the parameters before logging them [#1338](https://github.com/netket/netket/pull/1338).
* Fermion operators are much more efficient and generate fewer connected elements [#1279](https://github.com/netket/netket/pull/1279).
* NetKet now is completely PEP 621 compliant and does not have anymore a `setup.py` in favour of a `pyproject.toml` based on [hatchling](https://hatch.pypa.io/latest/). To install NetKet you should use a recent version of `pip` or a compatible tool such as poetry/hatch/flint [#1365](https://github.com/netket/netket/pull/1365).
* {func}`~netket.optimizer.qgt.QGTJacobianDense` can now be used with {class}`~netket.vqs.ExactState` [#1358](https://github.com/netket/netket/pull/1358).


### Bug Fixes
* {meth}`netket.vqs.ExactState.expect_and_grad` returned a scalar while {meth}`~netket.vqs.ExactState.expect` returned a {class}`netket.stats.Stats` object with 0 error. The inconsistency has been addressed and now they both return a `Stats` object. This changes the format of the files logged when running `VMC`, which will now store the average under `Mean` instead of `value` [#1325](https://github.com/netket/netket/pull/1325).
* {func}`netket.optimizer.qgt.QGTJacobianDense` now returns the correct output for models with mixed real and complex parameters [#1397](https://github.com/netket/netket/pull/1397)

### Deprecations
* The `rescale_shift` argument of {func}`~netket.optimizer.qgt.QGTJacobianPyTree` and {func}`~netket.optimizer.qgt.QGTJacobianDense` is deprecated inf avour the more flexible syntax with `diag_scale`. `rescale_shift=False` should be removed. `rescale_shift=True` should be replaced with `diag_scale=old_diag_shift`. [#1352](https://github.com/netket/netket/pull/1352).
* The call signature of preconditioners passed to {class}`netket.driver.VMC` and other drivers has changed as a consequence of scheduling, and preconditioners should now accept an extra optional argument `step`. The old signature is still supported but is deprecated and will eventually be removed [#1364](https://github.com/netket/netket/pull/1364).


## NetKet 3.5.2 (Bug Fixes) - 30 October 2022

### Bug Fixes
* {class}`~netket.operator.PauliStrings` now support the subtraction operator [#1336](https://github.com/netket/netket/pull/1336).
* Autoregressive networks had a default activation function (`selu`) that did not act on the imaginary part of the inputs. We now changed that, and the activation function is `reim_selu`, which acts independently on the real and imaginary part. This changes nothing for real parameters, but improves the defaults for complex ones [#1371](https://github.com/netket/netket/pull/1371).
* A **major performance degradation** that arose when using {class}`~netket.operator.LocalOperator` has been addressed. The bug caused our operators to be recompiled every time they were queried, imposing a large overhead [1377](https://github.com/netket/netket/pull/1377).


## NetKet 3.5.1 (Bug Fixes)

### New features
* Added a new configuration option `netket.config.netket_experimental_disable_ode_jit` to disable jitting of the ODE solvers. This can be useful to avoid hangs that might happen when working on GPUs with some particular systems [#1304](https://github.com/netket/netket/pull/1304).

### Bug Fixes
* Continuous operatorors now work correctly when `chunk_size != None`. This was broken in v3.5 [#1316](https://github.com/netket/netket/pull/1316).
* Fixed a bug ([#1101](https://github.com/netket/netket/pull/1101)) that crashed NetKet when trying to take the product of two different Hilber spaces. It happened because the logic to build a `TensorHilbert` was ending in an endless loop. [#1321](https://github.com/netket/netket/pull/1321).


## NetKet 3.5 (☀️ 18 August 2022)

[GitHub commits](https://github.com/netket/netket/compare/v3.4...master).

This release adds support and needed functions to run TDVP for neural networks with real/non-holomorphic parameters, an experimental HDF5 logger, and an `MCState` method to compute the local estimators of an observable for a set of samples.

This release also drops support for older version of flax, while adopting the new interface which completely supports complex-valued neural networks. Deprecation warnings might be raised if you were using some layers from `netket.nn` that are now avaiable in flax.

A new, more accurate, estimation of the autocorrelation time has been introduced, but it is disabled by default. We welcome feedback.

### New features

* The method {meth}`~netket.vqs.MCState.local_estimators` has been added, which returns the local estimators `O_loc(s) = 〈s|O|ψ〉 / 〈s|ψ〉` (which are known as local energies if `O` is the Hamiltonian). [#1179](https://github.com/netket/netket/pull/1179)
* The permutation equivariant {class}`nk.models.DeepSetRelDistance` for use with particles in periodic potentials has been added together with an example. [#1199](https://github.com/netket/netket/pull/1199)
* The class {class}`HDF5Log` has been added to the experimental submodule. This logger writes log data and variational state variables into a single HDF5 file. [#1200](https://github.com/netket/netket/issues/1200)
* Added a new method {meth}`~nk.logging.RuntimeLog.serialize` to store the content of the logger to disk [#1255](https://github.com/netket/netket/issues/1255).
* New {class}`nk.callbacks.InvalidLossStopping` which stops optimisation if the loss function reaches a `NaN` value. An optional `patience` argument can be set. [#1259](https://github.com/netket/netket/pull/1259)
* Added a new method {meth}`nk.graph.SpaceGroupBuilder.one_arm_irreps` to construct GCNN projection coefficients to project on single-wave-vector components of irreducible representations. [#1260](https://github.com/netket/netket/issues/1260).
* New method {meth}`~nk.vqs.MCState.expect_and_forces` has been added, which can be used to compute the variational forces generated by an operator, instead of only the (real-valued) gradient of an expectation value. This in general is needed to write the TDVP equation or other similar equations. [#1261](https://github.com/netket/netket/issues/1261)
* TDVP now works for real-parametrized wavefunctions as well as non-holomorphic ones because it makes use of {meth}`~nk.vqs.MCState.expect_and_forces`. [#1261](https://github.com/netket/netket/issues/1261)
* New method {meth}`~nk.utils.group.Permutation.apply_to_id` can be used to apply a permutation (or a permutation group) to one or more lattice indices. [#1293](https://github.com/netket/netket/issues/1293)
* It is now possible to disable MPI by setting the environment variable `NETKET_MPI`. This is useful in cases where mpi4py crashes upon load [#1254](https://github.com/netket/netket/issues/1254).
* The new function {func}`nk.nn.binary_encoding` can be used to encode a set of samples according to the binary shape defined by an Hilbert space. It should be used similarly to {func}`flax.linen.one_hot` and works with non homogeneous Hilbert spaces [#1209](https://github.com/netket/netket/issues/1209).
* A new method to estimate the correlation time in Markov chain Monte Carlo (MCMC) sampling has been added to the {func}`nk.stats.statistics` function, which uses the full FFT transform of the input data. The new method is not enabled by default, but can be turned on by setting the `NETKET_EXPERIMENTAL_FFT_AUTOCORRELATION` environment variable to `1`. In the future we might turn this on by default [#1150](https://github.com/netket/netket/issues/1150).

### Dependencies
* NetKet now requires at least Flax v0.5

### Deprecations

* `nk.nn.Module` and `nk.nn.compact` have been deprecated. Please use the {class}`flax.linen.Module` and {func}`flax.linen.compact` instead.
* `nk.nn.Dense(dtype=mydtype)` and related Modules (`Conv`, `DenseGeneral` and `ConvGeneral`) are deprecated. Please use `flax.linen.***(param_dtype=mydtype)` instead. Before flax v0.5 they did not support complex numbers properly within their modules, but starting with flax 0.5 they now do so we have removed our linear module wrappers and encourage you to use them. Please notice that the `dtype` argument previously used by netket should be changed to `param_dtype` to maintain the same effect. [#...](https://github.com/netket/netket/pull/...)  

### Bug Fixes
* Fixed bug where a `nk.operator.LocalOperator` representing the identity would lead to a crash. [#1197](https://github.com/netket/netket/pull/1197)
* Fix a bug where Fermionic operators {class}`nkx.operator.FermionOperator2nd` would not result hermitian even if they were. [#1233](https://github.com/netket/netket/pull/1233)
* Fix serialization of some arrays with complex dtype in `RuntimeLog` and `JsonLog` [#1258](https://github.com/netket/netket/pull/1258)
* Fixed bug where the {class}`nk.callbacks.EarlyStopping` callback would not work as intended when hitting a local minima. [#1238](https://github.com/netket/netket/pull/1238)
* `chunk_size` and the random seed of Monte Carlo variational states are now serialised. States serialised previous to this change can no longer be unserialised [#1247](https://github.com/netket/netket/pull/1247)
* Continuous-space hamiltonians now work correctly with neural networks with complex parameters [#1273](https://github.com/netket/netket/pull/1273).
* NetKet now works under MPI with recent versions of jax (>=0.3.15) [#1291](https://github.com/netket/netket/pull/1291).

## NetKet 3.4.2 (BugFixes & DepWarns again)

[GitHub commits](https://github.com/netket/netket/compare/v3.4.1...v3.4.2).

### Internal Changes
* Several deprecation warnings related to `jax.experimental.loops` being deprecated have been resolved by changing those calls to {func}`jax.lax.fori_loop`. Jax should feel more tranquillo now. [#1172](https://github.com/netket/netket/pull/1172)

### Bug Fixes
* Several _type promotion_ bugs that would end up promoting single-precision models to double-precision have been squashed. Those involved `nk.operator.Ising` and `nk.operator.BoseHubbard`[#1180](https://github.com/netket/netket/pull/1180), `nkx.TDVP` [#1186](https://github.com/netket/netket/pull/1186) and continuous-space samplers and operators [#1187](https://github.com/netket/netket/pull/1187).
* `nk.operator.Ising`, `nk.operator.BoseHubbard` and `nk.operator.LocalLiouvillian` now return connected samples with the same precision (`dtype`) as the input samples. This allows to preserve low precision along the computation when using those operators.[#1180](https://github.com/netket/netket/pull/1180)
* `nkx.TDVP` now updates the expectation value displayed in the progress bar at every time step. [#1182](https://github.com/netket/netket/pull/1182)
* Fixed bug [#1192](https://github.com/netket/netket/pull/1192) that affected most operators (`nk.operator.LocalOperator`) constructed on non-homogeneous hilbert spaces. This bug was first introduced in version 3.3.4 and affects all subsequent versions until 3.4.2. [#1193](https://github.com/netket/netket/pull/1193)
* It is now possible to add an operator and it's lazy transpose/hermitian conjugate [#1194](https://github.com/netket/netket/pull/1194)



## NetKet 3.4.1 (BugFixes & DepWarns)

[GitHub commits](https://github.com/netket/netket/compare/v3.4...v3.4.1).

### Internal Changes
* Several deprecation warnings related to `jax.tree_util.tree_multimap` being deprecated have been resolved by changing those calls to `jax.tree_util.tree_map`. Jax should feel more tranquillo now. [#1156](https://github.com/netket/netket/pull/1156)

### Bug Fixes
* ~`TDVP` now supports model with real parameters such as `RBMModPhase`. [#1139](https://github.com/netket/netket/pull/1139)~ (not yet fixed)
* An error is now raised when user attempts to construct a `LocalOperator` with a matrix of the wrong size (bug [#1157](https://github.com/netket/netket/pull/1157). [#1158](https://github.com/netket/netket/pull/1158)
* A bug where `QGTJacobian` could not be used with models in single precision has been addressed (bug [#1153](https://github.com/netket/netket/pull/1153). [#1155](https://github.com/netket/netket/pull/1155)


## NetKet 3.4 (Special 🧱 edition)

[GitHub commits](https://github.com/netket/netket/compare/v3.3...v3.4).

### New features
* `Lattice` supports specifying arbitrary edge content for each unit cell via the kwarg `custom_edges`. A generator for hexagonal lattices with coloured edges is implemented as `nk.graph.KitaevHoneycomb`. `nk.graph.Grid` again supports colouring edges by direction. [#1074](https://github.com/netket/netket/pull/1074)
* Fermionic hilbert space (`nkx.hilbert.SpinOrbitalFermions`) and fermionic operators (`nkx.operator.fermion`) to treat systems with a finite number of Orbitals have been added to the experimental submodule. The operators are also integrated with [OpenFermion](https://quantumai.google/openfermion). Those functionalities are still in development and we would welcome feedback. [#1090](https://github.com/netket/netket/pull/1090)
* It is now possible to change the integrator of a `TDVP` object without reconstructing it. [#1123](https://github.com/netket/netket/pull/1123)
* A `nk.nn.blocks` has been added and contains an `MLP` (Multi-Layer Perceptron). [#1295](https://github.com/netket/netket/pull/1295)

### Breaking Changes
* The gradient for models with real-parameter is now multiplied by 2. If your model had real parameters you might need to change the learning rate and halve it. Conceptually this is a bug-fix, as the value returned before was wrong (see Bug Fixes section below for additional details) [#1069](https://github.com/netket/netket/pull/1069)
* In the statistics returned by `netket.stats.statistics`, the `.R_hat` diagnostic has been updated to be able to detect non-stationary chains via the split-Rhat diagnostic (see, e.g., Gelman et al., [Bayesian Data Analysis](http://www.stat.columbia.edu/~gelman/book/), 3rd edition). This changes (generally increases) the numerical values of `R_hat` for existing simulations, but should strictly improve its capabilities to detect MCMC convergence failure. [#1138](https://github.com/netket/netket/pull/1138)

### Internal Changes

### Bug Fixes
* The gradient obtained with `VarState.expect_and_grad` for models with real-parameters was off by a factor of $ 1/2 $ from the correct value. This has now been corrected. As a consequence, the correct gradient for real-parameter models is equal to the old times 2. If your model had real parameters you might need to change the learning rate and halve it. [#1069](https://github.com/netket/netket/pull/1069)
* Support for coloured edges in `nk.graph.Grid`, removed in [#724](https://github.com/netket/netket/pull/724), is now restored. [#1074](https://github.com/netket/netket/pull/1074)
* Fixed bug that prevented calling `.quantum_geometric_tensor` on `netket.vqs.ExactState`. [#1108](https://github.com/netket/netket/pull/1108)
* Fixed bug where the gradient of `C->C` models (complex parameters, complex output) was computed incorrectly with `nk.vqs.ExactState`. [#1110](https://github.com/netket/netket/pull/1110)
* Fixed bug where `QGTJacobianDense.state` and `QGTJacobianPyTree.state` would not correctly transform the starting point `x0` if `holomorphic=False`. [#1115](https://github.com/netket/netket/pull/1115)
* The gradient of the expectation value obtained with `VarState.expect_and_grad` for `SquaredOperator`s was off by a factor of 2 in some cases, and wrong in others. This has now been fixed. [#1065](https://github.com/netket/netket/pull/1065).

## NetKet 3.3.2 (🐛 Bug Fixes)

### Internal Changes
* Support for Python 3.10 [#952](https://github.com/netket/netket/pull/952).
* The minimum [optax](https://github.com/deepmind/optax) version is now `0.1.1`, which finally correctly supports complex numbers. The internal implementation of Adam which was introduced in 3.3 ([#1069](https://github.com/netket/netket/pull/1069)) has been removed. If an older version of `optax` is detected, an import error is thrown to avoid providing wrong numerical results. Please update your optax version! [#1097](https://github.com/netket/netket/pull/1097)

### Bug Fixes
* Allow `LazyOperator@densevector` for operators such as lazy `Adjoint`, `Transpose` and `Squared`. [#1068](https://github.com/netket/netket/pull/1068) 
* The logic to update the progress bar in {class}`nk.experimental.TDVP` has been improved, and it should now display updates even if there are very sparse `save_steps`. [#1084](https://github.com/netket/netket/pull/1084)
* The `nk.logging.TensorBoardLog` is now lazily initialized to better work in an MPI environment. [#1086](https://github.com/netket/netket/pull/1086)
* Converting a `nk.operator.BoseHubbard` to a `nk.operator.LocalOperator` multiplied by 2 the nonlinearity `U`. This has now been fixed. [#1102](https://github.com/netket/netket/pull/1102)


## NetKet 3.3.1 (🐛 Bug Fixes)

[GitHub commits](https://github.com/netket/netket/compare/v3.3...v3.3.1).

* Initialisation of all implementations of `DenseSymm`, `DenseEquivariant`, `GCNN` now defaults to truncated normals with Lecun variance scaling. For layers without masking, there should be no noticeable change in behaviour. For masked layers, the same variance scaling now works correctly. [#1045](https://github.com/netket/netket/pull/1045)
* Fix bug that prevented gradients of non-hermitian operators to be computed. The feature is still marked as experimental but will now run (we do not guarantee that results are correct). [#1053](https://github.com/netket/netket/pull/1053)
* Common lattice constructors such as `Honeycomb` now accepts the same keyword arguments as `Lattice`. [#1046](https://github.com/netket/netket/pull/1046)
* Multiplying a `QGTOnTheFly` representing the real part of the QGT (showing up when the ansatz has real parameters) with a complex vector now throws an error. Previously the result would be wrong, as the imaginary part [was casted away](https://github.com/netket/netket/issues/789#issuecomment-871145119). [#885](https://github.com/netket/netket/pull/885) 


## NetKet 3.3 (🎁 20 December 2021)

[GitHub commits](https://github.com/netket/netket/compare/v3.2...v3.3).

### New features
* The interface to define expectation and gradient function of arbitrary custom operators is now stable. If you want to define it for a standard operator that can be written as an average of local expectation terms, you can now define a dispatch rule for {func}`netket.vqs.get_local_kernel_arguments` and {func}`netket.vqs.get_local_kernel`. The old mechanism is still supported, but we encourage to use the new mechanism as it is more terse. [#954](https://github.com/netket/netket/pull/954)
* {func}`nk.optimizer.Adam` now supports complex parameters, and you can use {func}`nk.optimizer.split_complex` to make optimizers process complex parameters as if they are pairs of real parameters. [#1009](https://github.com/netket/netket/pull/1009)
* Chunking of `MCState.expect` and `MCState.expect_and_grad` computations is now supported, which allows to bound the memory cost in exchange of a minor increase in computation time. [#1006](https://github.com/netket/netket/pull/1006) (and discussions in [#918](https://github.com/netket/netket/pull/918) and [#830](https://github.com/netket/netket/pull/830))
* A new variational state that performs exact summation over the whole Hilbert space has been added. It can be constructed with {class}`nk.vqs.ExactState` and supports the same Jax neural networks as {class}`nk.vqs.MCState`. [#953](https://github.com/netket/netket/pull/953)
* {func}`nk.nn.DenseSymm` allows multiple input features. [#1030](https://github.com/netket/netket/pull/1030)
* [Experimental] A new time-evolution driver {class}`nk.experimental.TDVP` using the time-dependent variational principle (TDVP) has been added. It works with time-independent and time-dependent Hamiltonians and Liouvillians. [#1012](https://github.com/netket/netket/pull/1012)
* [Experimental] A set of JAX-compatible Runge-Kutta ODE integrators has been added for use together with the new TDVP driver. [#1012](https://github.com/netket/netket/pull/1012)

### Breaking Changes
* The method `sample_next` in `Sampler` and exact samplers (`ExactSampler` and `ARDirectSampler`) is removed, and it is only defined in `MetropolisSampler`. The module function `nk.sampler.sample_next` also only works with `MetropolisSampler`. For exact samplers, please use the method `sample` instead. [#1016](https://github.com/netket/netket/pull/1016)
* The default value of `n_chains_per_rank` in `Sampler` and exact samplers is changed to 1, and specifying `n_chains` or `n_chains_per_rank` when constructing them is deprecated. Please change `chain_length` when calling `sample`. For `MetropolisSampler`, the default value is changed from `n_chains = 16` (across all ranks) to `n_chains_per_rank = 16`. [#1017](https://github.com/netket/netket/pull/1017)
* `GCNN_Parity` allowed biasing both the parity-preserving and the parity-flip equivariant layers. These enter into the network output the same way, so having both is redundant and makes QGTs unstable. The biases of the parity-flip layers are now removed. The previous behaviour can be restored using the deprecated `extra_bias` switch; we only recommend this for loading previously saved parameters. Such parameters can be transformed to work with the new default using `nk.models.update_GCNN_parity`. [#1030](https://github.com/netket/netket/pull/1030)
* Kernels of `DenseSymm` are now three-dimensional, not two-dimensional. Parameters saved from earlier implementations can be transformed to the new convention using `nk.nn.update_dense_symm`. [#1030](https://github.com/netket/netket/pull/1030)

### Deprecations
* The method `Sampler.samples` is added to return a generator of samples. The module functions `nk.sampler.sampler_state`, `reset`, `sample`, `samples`, and `sample_next` are deprecated in favor of the corresponding class methods. [#1025](https://github.com/netket/netket/pull/1025)
* Kwarg `in_features` of `DenseEquivariant` is deprecated; the number of input features are inferred from the input. [#1030](https://github.com/netket/netket/pull/1030)
* Kwarg `out_features` of `DenseEquivariant` is deprecated in favour of `features`. [#1030](https://github.com/netket/netket/pull/1030)

### Internal Changes
* The definitions of `MCState` and `MCMixedState` have been moved to an internal module, `nk.vqs.mc` that is hidden by default. [#954](https://github.com/netket/netket/pull/954)
* Custom deepcopy for `LocalOperator` to avoid building `LocalOperator` from scratch each time it is copied [#964](https://github.com/netket/pull/964)

### Bug Fixes
* The constructor of `TensorHilbert` (which is used by the product operator `*` for inhomogeneous spaces) no longer fails when one of the component spaces is non-indexable. [#1004](https://github.com/netket/netket/pull/1004)
* The {func}`~nk.hilbert.random.flip_state` method used by `MetropolisLocal` now throws an error when called on a {class}`nk.hilbert.ContinuousHilbert` hilbert space instead of entering an endless loop. [#1014](https://github.com/netket/netket/pull/1014)
* Fixed bug in conversion to qutip for `MCMixedState`, where the resulting shape (hilbert space size) was wrong. [#1020](https://github.com/netket/netket/pull/1020)
* Setting `MCState.sampler` now recomputes `MCState.chain_length` according to `MCState.n_samples` and the new `sampler.n_chains`. [#1028](https://github.com/netket/netket/pull/1028)
* `GCNN_Parity` allowed biasing both the parity-preserving and the parity-flip equivariant layers. These enter into the network output the same way, so having both is redundant and makes QGTs unstable. The biases of the parity-flip layers are now removed. [#1030](https://github.com/netket/netket/pull/1030)


## NetKet 3.2 (26 November 2021)

[GitHub commits](https://github.com/netket/netket/compare/v3.1...v3.2).

### New features
* `GraphOperator` (and `Heisenberg`) now support passing a custom mapping of graph nodes to Hilbert space sites via the new `acting_on_subspace` argument. This makes it possible to create `GraphOperator`s that act on a subset of sites, which is useful in composite Hilbert spaces. [#924](https://github.com/netket/netket/pull/924)
* `PauliString` now supports any Hilbert space with local size 2. The Hilbert space is now the optional first argument of the constructor. [#960](https://github.com/netket/netket/pull/960)
* `PauliString` now can be multiplied and summed together, performing some simple algebraic simplifications on the strings they contain. They also lazily initialize their internal data structures, making them faster to construct but slightly slower the first time that their matrix elements are accessed. [#955](https://github.com/netket/netket/pull/955)
* `PauliString`s can now be constructed starting from an `OpenFermion` operator. [#956](https://github.com/netket/netket/pull/956)
* In addition to nearest-neighbor edges, `Lattice` can now generate edges between next-nearest and, more generally, k-nearest neighbors via the constructor argument `max_neighbor_order`. The edges can be distinguished by their `color` property (which is used, e.g., by `GraphOperator` to apply different bond operators). [#970](https://github.com/netket/netket/pull/970)
* Two continuous-space operators (`KineticEnergy` and `PotentialEnergy`) have been implemented. [#971](https://github.com/netket/netket/pull/971)
* `Heisenberg` Hamiltonians support different coupling strengths on `Graph` edges with different colors. [#972](https://github.com/netket/netket/pull/972).
* The `little_group` and `space_group_irreps` methods of `SpaceGroupBuilder` take the wave vector as either varargs or iterables. [#975](https://github.com/netket/netket/pull/975)
* A new `netket.experimental` submodule has been created and all experimental features have been moved there. Note that in contrast to the other `netket` submodules, `netket.experimental` is not imported by default. [#976](https://github.com/netket/netket/pull/976)

### Breaking Changes
* Moved `nk.vqs.variables_from_***` to `nk.experimental.vqs` module. Also moved the experimental samplers to `nk.sampler.MetropolisPt` and `nk.sampler.MetropolisPmap` to `nk.experimental.sampler`. [#976](https://github.com/netket/netket/pull/976)
* `operator.size`, has been deprecated. If you were using this function, please transition to `operator.hilbert.size`. [#985](https://github.com/netket/netket/pull/985)

### Bug Fixes
* A bug where `LocalOperator.get_conn_flattened` would read out-of-bounds memory has been fixed. It is unlikely that the bug was causing problems, but it triggered warnings when running Numba with boundscheck activated. [#966](https://github.com/netket/netket/pull/966)
* The dependency `python-igraph` has been updated to `igraph` following the rename of the upstream project in order to work on conda. [#986](https://github.com/netket/netket/pull/986)
* {attr}`~netket.vqs.MCState.n_samples_per_rank` was returning wrong values and has now been fixed. [#987](https://github.com/netket/netket/pull/987)
* The `DenseSymm` layer now also accepts objects of type `HashableArray` as `symmetries` argument. [#989](https://github.com/netket/netket/pull/989)
* A bug where `VMC.info()` was erroring has been fixed. [#984](https://github.com/netket/netket/pull/984)

## NetKet 3.1 (20 October 2021)

[GitHub commits](https://github.com/netket/netket/compare/v3.0...v3.1).

### New features
* Added Conversion methods `to_qobj()` to operators and variational states, that produce QuTiP's qobjects.
* A function `nk.nn.activation.reim` has been added that transforms a nonlinearity to act seperately on the real and imaginary parts
* Nonlinearities `reim_selu` and `reim_relu` have been added
* Autoregressive Neural Networks (ARNN) now have a `machine_pow` field (defaults to 2) used to change the exponent used for the normalization of the wavefunction. [#940](https://github.com/netket/netket/pull/940).

### Breaking Changes
* The default initializer for `netket.models.GCNN` has been changed to from `jax.nn.selu` to `netket.nn.reim_selu` [#892](https://github.com/netket/netket/pull/892)
* `netket.nn.initializers` has been deprecated in favor of `jax.nn.initializers` [#935](https://github.com/netket/netket/pull/935).
* Subclasses of {class}`netket.models.AbstractARNN` must define the field `machine_pow` [#940](https://github.com/netket/netket/pull/940)
* `nk.hilbert.HilbertIndex` and `nk.operator.spin.DType` are now unexported (they where never intended to be visible).  [#904](https://github.com/netket/netket/pull/904)
* `AbstractOperator`s have been renamed `DiscreteOperator`s. `AbstractOperator`s still exist, but have almost no functionality and they are intended as the base class for more arbitrary (eg. continuous space) operators. If you have defined a custom operator inheriting from `AbstractOperator` you should change it to derive from `DiscreteOperator`. [#929](https://github.com/netket/netket/pull/929)


### Internal Changes
* `PermutationGroup.product_table` now consumes less memory and is more performant. This is helpfull when working with large symmetry groups. [#884](https://github.com/netket/netket/pull/884) [#891](https://github.com/netket/netket/pull/891)
* Added size check to `DiscreteOperator.get_conn` and throw helpful error messages if those do not match. [#927](https://github.com/netket/netket/pull/927)
* The internal `numba4jax` module has been factored out into a standalone library, named (how original) [`numba4jax`](http://github.com/PhilipVinc/numba4jax). This library was never intended to be used by external users, but if for any reason you were using it, you should switch to the external library. [#934](https://github.com/netket/netket/pull/934)
* `netket.jax` now includes several _batching_ utilities like `batched_vmap` and `batched_vjp`. Those can be used to build memory efficient batched code, but are considered internal, experimental and might change without warning. [#925](https://github.com/netket/netket/pull/925).


### Bug Fixes
* Autoregressive networks now work with `Qubit` hilbert spaces. [#937](https://github.com/netket/netket/pull/937)



## NetKet 3.0 (23 august 2021)

[GitHub commits](https://github.com/netket/netket/compare/v3.0b4...v3.0).

### New features


### Breaking Changes
* The default initializer for `netket.nn.Dense` layers now matches the same default as `flax.linen`, and it is `lecun_normal` instead of `normal(0.01)` [#869](https://github.com/netket/netket/pull/869)
* The default initializer for `netket.nn.DenseSymm` layers is now chosen in order to give variance 1 to every output channel, therefore defaulting to `lecun_normal` [#870](https://github.com/netket/netket/pull/870)

### Internal Changes


### Bug Fixes


## NetKet 3.0b4 (17 august 2021)

[GitHub commits](https://github.com/netket/netket/compare/v3.0b3...v3.0b4).

### New features
* DenseSymm now accepts a mode argument to specify whever the symmetries should be computed with a full dense matrix or FFT. The latter method is much faster for sufficiently large systems. Other kwargs have been added to satisfy the interface. The api changes are also reflected in RBMSymm and GCNN. [#792](https://github.com/netket/netket/pull/792)

### Breaking Changes
* The so-called legacy netket in `netket.legacy` has been removed. [#773](https://github.com/netket/netket/pull/773)

### Internal Changes
* The methods `expect` and `expect_and_grad` of `MCState` now use dispatch to select the relevant implementation of the algorithm. They can therefore be expanded and overridden without editing NetKet's source code. [#804](https://github.com/netket/netket/pull/804)
* `netket.utils.mpi_available` has been moved to `netket.utils.mpi.available` to have a more consistent api interface (all mpi-related properties in the same submodule). [#827](https://github.com/netket/netket/pull/827)
* `netket.logging.TBLog` has been renamed to `netket.logging.TensorBoardLog` for better readability. A deprecation warning is now issued if the older name is used [#827](https://github.com/netket/netket/pull/827)
* When `MCState` initializes a model by calling `model.init`, the call is now jitted. This should speed it up for non-trivial models but might break non-jit invariant models.  [#832](https://github.com/netket/netket/pull/832)
* `operator.get_conn_padded` now supports arbitrarily-dimensioned bitstrings as input and reshapes the output accordingly.  [#834](https://github.com/netket/netket/pull/834)
* NetKet's implementation of dataclasses now support `pytree_node=True/False` on cached properties. [#835](https://github.com/netket/netket/pull/835)
* Plum version has been bumped to 1.5.1 to avoid broken versions (1.4, 1.5). [#856](https://github.com/netket/netket/pull/856).
* Numba version 0.54 is now allowed [#857](https://github.com/netket/netket/pull/857).


### Bug Fixes
* Fix Progress bar bug. [#810](https://github.com/netket/netket/pull/810)
* Make the repr/printing of history objects nicer in the REPL. [#819](https://github.com/netket/netket/pull/819)
* The field `MCState.model` is now read-only, to prevent user errors. [#822](https://github.com/netket/netket/pull/822)
* The order of the operators in `PauliString` does no longer influences the estimate of the number of non-zero connected elements. [#836](https://github.com/netket/netket/pull/836)

## NetKet 3.0b3 (published on 9 july 2021)

[GitHub commits](https://github.com/netket/netket/compare/v3.0b2...v3.0b3).

### New features

* The {py:mod}`netket.utils.group` submodule provides utilities for geometrical and permutation groups. `Lattice` (and its specialisations like `Grid`) use these to automatically construct the space groups of lattices, as well as their character tables for generating wave functions with broken symmetry. [#724](https://github.com/netket/netket/pull/724)
* Autoregressive neural networks, sampler, and masked linear layers have been added to `models`, `sampler` and `nn` [#705](https://github.com/netket/netket/pull/705).


### Breaking Changes

* The `netket.graph.Grid` class has been removed. {ref}`netket.graph.Grid` will now return an instance of {class}`graph.Lattice` supporting the same API but with new functionalities related to spatial symmetries. The `color_edges` optional keyword argument has been removed without deprecation. [#724](https://github.com/netket/netket/pull/724)
* `MCState.n_discard` has been renamed `MCState.n_discard_per_chain` and the old binding has been deprecated [#739](https://github.com/netket/netket/pull/739).
* `nk.optimizer.qgt.QGTOnTheFly` option `centered=True` has been removed because we are now convinced the two options yielded equivalent results. `QGTOnTheFly` now always behaves as if `centered=False` [#706](https://github.com/netket/netket/pull/706).

### Internal Changes

* `networkX` has been replaced by `igraph`, yielding a considerable speedup for some graph-related operations [#729](https://github.com/netket/netket/pull/729).
* `netket.hilbert.random` module now uses `plum-dispatch` (through `netket.utils.dispatch`) to select the correct implementation of `random_state` and `flip_state`. This makes it easy to define new hilbert states and extend their functionality easily.  [#734](https://github.com/netket/netket/pull/734).
* The AbstractHilbert interface is now much smaller in order to also support continuous Hilbert spaces. Any functionality specific to discrete hilbert spaces (what was previously supported) has been moved to a new abstract type `netket.hilbert.DiscreteHilbert`. Any Hilbert space previously subclassing {ref}`netket.hilbert.AbstractHilbert` should be modified to subclass {ref}`netket.hilbert.DiscreteHilbert` [#800](https://github.com/netket/netket/pull/800).

### Bug Fixes

* `nn.to_array` and `MCState.to_array`, if `normalize=False`, do not subtract the logarithm of the maximum value from the state  [#705](https://github.com/netket/netket/pull/705).
* Autoregressive networks now work with Fock space and give correct errors if the hilbert space is not supported  [#806](https://github.com/netket/netket/pull/806).
* Autoregressive networks are now much (x10-x100) faster  [#705](https://github.com/netket/netket/pull/705).
* Do not throw errors when calling `operator.get_conn_flattened(states)` with a jax array  [#764](https://github.com/netket/netket/pull/764).
* Fix bug with the driver progress bar when `step_size != 1`  [#747](https://github.com/netket/netket/pull/747).


## NetKet 3.0b2 (published on 31 May 2021)

[GitHub commits](https://github.com/netket/netket/compare/v3.0b1...v3.0b2).

### New features

* Group Equivariant Neural Networks have been added to `models` [#620](https://github.com/netket/netket/pull/620)
* Permutation invariant RBM and Permutation invariant dense layer have been added to `models`
  and `nn.linear` [#573](https://github.com/netket/netket/pull/573)
* Add the property `acceptance` to `MetropolisSampler`'s `SamplerState`, computing the
  MPI-enabled acceptance ratio. [#592](https://github.com/netket/netket/pull/592).
* Add `StateLog`, a new logger that stores the parameters of the model during the
  optimization in a folder or in a tar file. [#645](https://github.com/netket/netket/pull/645)
* A warning is now issued if NetKet detects to be running under `mpirun` but MPI dependencies
  are not installed [#631](https://github.com/netket/netket/pull/631)
* `operator.LocalOperator`s now do not return a zero matrix element on the diagonal if the whole
  diagonal is zero. [#623](https://github.com/netket/netket/pull/623).
* `logger.JSONLog` now automatically flushes at every iteration if it does not consume significant
  CPU cycles. [#599](https://github.com/netket/netket/pull/599)
* The interface of Stochastic Reconfiguration has been overhauled and made more modular. You can now
  specify the solver you wish to use, NetKet provides some dense solvers out of the box, and there are
  3 different ways to compute the Quantum Geometric Tensor. Read the documentation to learn more about
  it. [#674](https://github.com/netket/netket/pull/674)
* Unless you specify the QGT implementation you wish to use with SR, we use an automatic heuristic based
  on your model and the solver to pick one.
  This might affect SR performance. [#674](https://github.com/netket/netket/pull/674)


### Breaking Changes

* For all samplers, `n_chains` now sets the _total_ number of chains across all MPI ranks. This is a breaking change
  compared to the old API, where `n_chains` would set the number of chains on a single MPI rank. It is still possible to
  set the number of chains per MPI rank by specifying `n_chains_per_rank` instead of `n_chains`. This change, while breaking
  allows us to be consistent with the interface of {class}`variational.MCState`, where `n_samples` is the total number of samples
  across MPI nodes.
* `MetropolisSampler.reset_chain` has been renamed to `MetropolisSampler.reset_chains`.
  Likewise in the constructor of all samplers.
* Briefly during development releases `MetropolisSamplerState.acceptance_ratio` returned
  the percentage (not ratio) of acceptance. `acceptance_ratio` is now deprecated in
  favour of the correct `acceptance`.
* `models.Jastrow` now internally symmetrizes the matrix before computing its value [#644](https://github.com/netket/netket/pull/644)
* `MCState.evaluate` has been renamed to `MCState.log_value` [#632](https://github.com/netket/netket/pull/632)
* `nk.optimizer.SR` no longer accepts keyword argument relative to the sparse solver. Those should be passed
  inside the closure or `functools.partial` passed as `solver` argument.
* `nk.optimizer.sr.SRLazyCG` and `nk.optimizer.sr.SRLazyGMRES` have been deprecated and will soon be removed.
* Parts of the `Lattice` API have been overhauled, with deprecations of several methods in favor of a consistent usage of `Lattice.position` for real-space location of sites and `Lattice.basis_coords` for location of sites in terms of basis vectors. `Lattice.sites` has been added, which provides a sequence of `LatticeSite` objects combining all site properties. Furthermore, `Lattice` now provides lookup of sites from their position via `id_from_position` using a hashing scheme that works across periodic boundaries. [#703](https://github.com/netket/netket/pull/703) [#715](https://github.com/netket/netket/pull/715)
* `nk.variational` has been renamed to `nk.vqs` and will be removed in a future release.

### Bug Fixes

* Fix `operator.BoseHubbard` usage under jax Hamiltonian Sampling [#662](https://github.com/netket/netket/pull/662)
* Fix `SROnTheFly` for `R->C` models with non homogeneous parameters [#661](https://github.com/netket/netket/pull/661)
* Fix MPI Compilation deadlock when computing expectation values [#655](https://github.com/netket/netket/pull/655)
* Fix bug preventing the creation of a `hilbert.Spin` Hilbert space with odd sites and even `S`. [#641](https://github.com/netket/netket/pull/641)
* Fix bug [#635](https://github.com/netket/netket/pull/635) preventing the usage of `NumpyMetropolisSampler` with `MCState.expect` [#635](https://github.com/netket/netket/pull/635)
* Fix bug [#635](https://github.com/netket/netket/pull/635) where the {class}`graph.Lattice` was not correctly computing neighbours because of floating point issues. [#633](https://github.com/netket/netket/pull/633)
* Fix bug the Y Pauli matrix, which was stored as its conjugate. [#618](https://github.com/netket/netket/pull/618) [#617](https://github.com/netket/netket/pull/617) [#615](https://github.com/netket/netket/pull/615)


## NetKet 3.0b1 (published beta release)

[GitHub commits](https://github.com/netket/netket/compare/v2.1.1...v3.0b1).

### API Changes

* Hilbert space constructors do not store the lattice graph anymore. As a consequence, the constructor does not accept the graph anymore.

* Special Hamiltonians defined on a lattice, such as {class}`operator.BoseHubbard`, {class}`operator.Ising` and {class}`operator.Heisenberg`, now require the graph to be passed explicitly through a `graph` keyword argument.

* {class}`operator.LocalOperator` now default to real-valued matrix elements, except if you construct them with a complex-valued matrix. This is also valid for operators such as :func:`operator.spin.sigmax` and similars.

* When performing algebraic operations {code}`*, -, +` on pairs of {class}`operator.LocalOperator`, the dtype of the result iscomputed using standard numpy promotion logic.

  * Doing an operation in-place {code}`+=, -=, *=` on a real-valued operator will now fail if the other is complex. While this might seem annoying, it's useful to ensure that smaller types such as `float32` or `complex64` are preserved if the user desires to do so.

* {class}`AbstractMachine` has been removed. It's functionality is now split among the model itself, which is defined by the user and {class}`variational.MCState` for pure states or {class}`variational.MCMixedState` for mixed states.

  * The model, in general is composed by two functions, or an object with two functions: an `init(rng, sample_val)` function, accepting a {func}`jax.random.PRNGKey` object and an input, returning the parameters and the state of the model for that particular sample shape, and a {code}`apply(params, samples, **kwargs)` function, evaluating the model for the given parameters and inputs.

  * Some models (previously machines) such as the RBM (Restricted Boltzmann Machine) Machine, NDM (Neural Density Matrix) or MPS (Matrix Product State ansatz) are available in [`Pre-built models`](netket_models_api).

  * Machines, now called models, should be written using [Flax](https://flax.readthedocs.io/en/latest) or another jax framework.

  * Serialization and deserialization functionality has now been moved to {class}`netket.variational.MCState`, which support the standard Flax interface through MsgPack. See [Flax docs](https://flax.readthedocs.io/en/latest/flax.serialization.html) for more information

  * {code}`AbstractMachine.init_random_parameters` functionality has now been absorbed into {meth}`netket.vqs.VariationalState.init_parameters`, which however has a different syntax.

* {ref}`Samplers <Sampler>` now require the Hilbert space upon which they sample to be passed in to the constructor.
Also note that several keyword arguments of the samplers have changed, and new one are available.

* It's now possible to change {ref}`Samplers <Sampler>` dtype, which controls the type of the output. By default they use double-precision samples (`np.float64`). Be wary of type promotion issues with your models.

* {ref}`Samplers <Sampler>` no longer take a machine as an argument.

* {ref}`Samplers <Sampler>` are now immutable (frozen) `dataclasses` (defined through `flax.struct.dataclass`) that only hold the sampling parameters. As a consequence it is no longer possible to change their settings such as `n_chains` or `n_sweeps` without creating a new sampler. If you wish to update only one parameter, it is possible to construct the new sampler with the updated value by using the `sampler.replace(parameter=new_value)` function.

* {ref}`Samplers <Sampler>` are no longer stateful objects. Instead, they can construct an immutable state object `netket.sampler.init_state`, which can be passed to sampling functions such as `netket.sampler.sample`, which now return also the updated state. However, unless you have particular use-cases we advise you use the variational state `MCState` instead.

* The {ref}`netket.optimizer` module has been overhauled, and now only re-exports flax optim module. We advise not to use netket's optimizer but instead to use [optax](https://github.com/deepmind/optax>) .

* The {ref}`netket.optimizer.SR` object now is only a set of options used to compute the SR matrix. The SR matrix, now called `quantum_geometric_tensor` can be obtained by calling {meth}`variational.MCState.quantum_geometric_tensor`. Depending on the settings, this can be a lazy object.

* `netket.Vmc` has been renamed to {class}`netket.VMC`

* {class}`netket.models.RBM` replaces the old {code}`RBM` machine, but has real parameters by default.

* As we rely on Jax, using {code}`dtype=float` or {code}`dtype=complex`, which are weak types, will sometimes lead to loss of precision because they might be converted to `float32`. Use {code}`np.float64` or {code}`np.complex128` instead if you want double precision when defining your models.<|MERGE_RESOLUTION|>--- conflicted
+++ resolved
@@ -21,12 +21,8 @@
 * When multiplying an operator by it's conjugate transpose NetKet does not return anymore a lazy {class}`~netket.operator.Squared` object if the operator is hermitian. This avoids checking if the object is hermitian which greatly speeds up algebric manipulations of operators, and returns more unbiased epectation values [#1423](https://github.com/netket/netket/pull/1423). 
 
 ### Bug Fixes
-<<<<<<< HEAD
 * Fixed a bug where {meth}`nk.hilbert.Particle.random_state` could not be jit-compiled, and therefore could not be used in the sampling [#1401](https://github.com/netket/netket/pull/1401).
 * Fixed bug [#1405](https://github.com/netket/netket/pull/1405) where {meth}`nk.nn.DenseSymm` and {meth}`nk.models.GCNN` did not work or correctly consider masks [#1428](https://github.com/netket/netket/pull/1428).
-=======
-* Fixed a bug where {meth}`netket.hilbert.Particle.random_state` could not be jit-compiled, and therefore could not be used in the sampling [#1401](https://github.com/netket/netket/pull/1401).
->>>>>>> 48991826
 
 ### Deprecations
 * {meth}`netket.models.AbstractARNN._conditional` has been removed from the API, and its use will throw a deprecation warning. Update your ARNN models accordingly! [#1361](https://github.com/netket/netket/pull/1361).
