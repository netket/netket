
```{currentmodule} netket
```

# Change Log

## NetKet 3.3 (In development)

[GitHub commits](https://github.com/netket/netket/compare/v3.2...master).

### New features
<<<<<<< HEAD
* `LocalOperator` now accepts sparse matrices as input operators [#919](https://github.com/netket/netket/pull/919)
=======
* The interface to define expectation and gradient function of arbitrary custom operators is now stable. If you want to define it for a standard operator that can be written as an average of local expectation terms, you can now define a dispatch rule for {ref}`netket.vqs.get_local_kernel_arguments` and {ref}`netket.vqs.get_local_kernel`. The old mechanism is still supported, but we encourage to use the new mechanism as it is more terse. [#954](https://github.com/netket/netket/pull/954)
* `nk.optimizer.Adam` now supports complex parameters, and you can use `nk.optimizer.split_complex` to make optimizers process complex parameters as if they are pairs of real parameters. [#1009](https://github.com/netket/netket/pull/1009)

* Chunking of `MCState.expect` and `MCState.expect_and_grad` computations is now supported, which allows to bound the memory cost in exchange of a minor increase in computation time. [#1006](https://github.com/netket/netket/pull/1006) (and discussions in [#918](https://github.com/netket/netket/pull/918) and [#830](https://github.com/netket/netket/pull/830))
>>>>>>> 277cae5c

### Breaking Changes

### Internal Changes
<<<<<<< HEAD
* `LocalOperator` now handles all internal operators as sparse matrices [#919](https://github.com/netket/pull/919)
* Custom deepcopy for `LocalOperator` to avoid building `LocalOperator` from scratch each time it is copied [#964](https://github.com/netket/pull/964)
=======
* The definitions of `MCState` and `MCMixedState` have been moved to an internal module, `nk.vqs.mc` that is hidden by default. [#954](https://github.com/netket/netket/pull/954)
>>>>>>> 277cae5c

### Bug Fixes
* The constructor of `TensorHilbert` (which is used by the product operator `*` for inhomogeneous spaces) no longer fails when one of the component spaces is non-indexable. [#1004](https://github.com/netket/netket/pull/1004)

## NetKet 3.2 (26 November 2021)

[GitHub commits](https://github.com/netket/netket/compare/v3.1...v3.2).

### New features
* `GraphOperator` (and `Heisenberg`) now support passing a custom mapping of graph nodes to Hilbert space sites via the new `acting_on_subspace` argument. This makes it possible to create `GraphOperator`s that act on a subset of sites, which is useful in composite Hilbert spaces. [#924](https://github.com/netket/netket/pull/924)
* `PauliString` now supports any Hilbert space with local size 2. The Hilbert space is now the optional first argument of the constructor. [#960](https://github.com/netket/netket/pull/960)
* `PauliString` now can be multiplied and summed together, performing some simple algebraic simplifications on the strings they contain. They also lazily initialize their internal data structures, making them faster to construct but slightly slower the first time that their matrix elements are accessed. [#955](https://github.com/netket/netket/pull/955)
* `PauliString`s can now be constructed starting from an `OpenFermion` operator. [#956](https://github.com/netket/netket/pull/956)
* In addition to nearest-neighbor edges, `Lattice` can now generate edges between next-nearest and, more generally, k-nearest neighbors via the constructor argument `max_neighbor_order`. The edges can be distinguished by their `color` property (which is used, e.g., by `GraphOperator` to apply different bond operators). [#970](https://github.com/netket/netket/pull/970)
* Two continuous-space operators (`KineticEnergy` and `PotentialEnergy`) have been implemented. [#971](https://github.com/netket/netket/pull/971)
* `Heisenberg` Hamiltonians support different coupling strengths on `Graph` edges with different colors. [#972](https://github.com/netket/netket/pull/972).
* The `little_group` and `space_group_irreps` methods of `SpaceGroupBuilder` take the wave vector as either varargs or iterables. [#975](https://github.com/netket/netket/pull/975)
* A new `netket.experimental` submodule has been created and all experimental features have been moved there. Note that in contrast to the other `netket` submodules, `netket.experimental` is not imported by default. [#976](https://github.com/netket/netket/pull/976)

### Breaking Changes
* Moved `nk.vqs.variables_from_***` to `nk.experimental.vqs` module. Also moved the experimental samplers to `nk.sampler.MetropolisPt` and `nk.sampler.MetropolisPmap` to `nk.experimental.sampler`. [#976](https://github.com/netket/netket/pull/976)
* `operator.size`, has been deprecated. If you were using this function, please transition to `operator.hilbert.size`. [#985](https://github.com/netket/netket/pull/985)

### Bug Fixes
* A bug where `LocalOperator.get_conn_flattened` would read out-of-bounds memory has been fixed. It is unlikely that the bug was causing problems, but it triggered warnings when running Numba with boundscheck activated. [#966](https://github.com/netket/netket/pull/966)
* The dependency `python-igraph` has been updated to `igraph` following the rename of the upstream project in order to work on conda. [#986](https://github.com/netket/netket/pull/986)
* {attr}`~netket.vqs.MCState.n_samples_per_rank` was returning wrong values and has now been fixed. [#987](https://github.com/netket/netket/pull/987)
* The `DenseSymm` layer now also accepts objects of type `HashableArray` as `symmetries` argument. [#989](https://github.com/netket/netket/pull/989)
* A bug where `VMC.info()` was erroring has been fixed. [#984](https://github.com/netket/netket/pull/984)

## NetKet 3.1 (20 October 2021)

[GitHub commits](https://github.com/netket/netket/compare/v3.0...v3.1).

### New features
* Added Conversion methods `to_qobj()` to operators and variational states, that produce QuTiP's qobjects.
* A function `nk.nn.activation.reim` has been added that transforms a nonlinearity to act seperately on the real and imaginary parts
* Nonlinearities `reim_selu` and `reim_relu` have been added
* Autoregressive Neural Networks (ARNN) now have a `machine_pow` field (defaults to 2) used to change the exponent used for the normalization of the wavefunction. [#940](https://github.com/netket/netket/pull/940).

### Breaking Changes
* The default initializer for `netket.models.GCNN` has been changed to from `jax.nn.selu` to `netket.nn.reim_selu` [#892](https://github.com/netket/netket/pull/892)
* `netket.nn.initializers` has been deprecated in favor of `jax.nn.initializers` [#935](https://github.com/netket/netket/pull/935).
* Subclasses of `AbstractARNN` must define the field `machine_pow` [#940](https://github.com/netket/netket/pull/940)
* `nk.hilbert.HilbertIndex` and `nk.operator.spin.DType` are now unexported (they where never intended to be visible).  [#904](https://github.com/netket/netket/pull/904)
* `AbstractOperator`s have been renamed `DiscreteOperator`s. `AbstractOperator`s still exist, but have almost no functionality and they are intended as the base class for more arbitrary (eg. continuous space) operators. If you have defined a custom operator inheriting from `AbstractOperator` you should change it to derive from `DiscreteOperator`. [#929](https://github.com/netket/netket/pull/929)


### Internal Changes
* `PermutationGroup.product_table` now consumes less memory and is more performant. This is helpfull when working with large symmetry groups. [#884](https://github.com/netket/netket/pull/884) [#891](https://github.com/netket/netket/pull/891)
* Added size check to `DiscreteOperator.get_conn` and throw helpful error messages if those do not match. [#927](https://github.com/netket/netket/pull/927)
* The internal `numba4jax` module has been factored out into a standalone library, named (how original) [`numba4jax`](http://github.com/PhilipVinc/numba4jax). This library was never intended to be used by external users, but if for any reason you were using it, you should switch to the external library. [#934](https://github.com/netket/netket/pull/934)
* `netket.jax` now includes several _batching_ utilities like `batched_vmap` and `batched_vjp`. Those can be used to build memory efficient batched code, but are considered internal, experimental and might change without warning. [#925](https://github.com/netket/netket/pull/925).


### Bug Fixes
* Autoregressive networks now work with `Qubit` hilbert spaces. [#937](https://github.com/netket/netket/pull/937)



## NetKet 3.0 (23 august 2021)

[GitHub commits](https://github.com/netket/netket/compare/v3.0b4...v3.0).

### New features


### Breaking Changes
* The default initializer for `netket.nn.Dense` layers now matches the same default as `flax.linen`, and it is `lecun_normal` instead of `normal(0.01)` [#869](https://github.com/netket/netket/pull/869)
* The default initializer for `netket.nn.DenseSymm` layers is now chosen in order to give variance 1 to every output channel, therefore defaulting to `lecun_normal` [#870](https://github.com/netket/netket/pull/870)

### Internal Changes


### Bug Fixes


## NetKet 3.0b4 (17 august 2021)

[GitHub commits](https://github.com/netket/netket/compare/v3.0b3...v3.0b4).

### New features
* DenseSymm now accepts a mode argument to specify whever the symmetries should be computed with a full dense matrix or FFT. The latter method is much faster for sufficiently large systems. Other kwargs have been added to satisfy the interface. The api changes are also reflected in RBMSymm and GCNN. [#792](https://github.com/netket/netket/pull/792)

### Breaking Changes
* The so-called legacy netket in `netket.legacy` has been removed. [#773](https://github.com/netket/netket/pull/773)

### Internal Changes
* The methods `expect` and `expect_and_grad` of `MCState` now use dispatch to select the relevant implementation of the algorithm. They can therefore be expanded and overridden without editing NetKet's source code. [#804](https://github.com/netket/netket/pull/804)
* `netket.utils.mpi_available` has been moved to `netket.utils.mpi.available` to have a more consistent api interface (all mpi-related properties in the same submodule). [#827](https://github.com/netket/netket/pull/827)
* `netket.logging.TBLog` has been renamed to `netket.logging.TensorBoardLog` for better readability. A deprecation warning is now issued if the older name is used [#827](https://github.com/netket/netket/pull/827)
* When `MCState` initializes a model by calling `model.init`, the call is now jitted. This should speed it up for non-trivial models but might break non-jit invariant models.  [#832](https://github.com/netket/netket/pull/832)
* `operator.get_conn_padded` now supports arbitrarily-dimensioned bitstrings as input and reshapes the output accordingly.  [#834](https://github.com/netket/netket/pull/834)
* NetKet's implementation of dataclasses now support `pytree_node=True/False` on cached properties. [#835](https://github.com/netket/netket/pull/835)
* Plum version has been bumped to 1.5.1 to avoid broken versions (1.4, 1.5). [#856](https://github.com/netket/netket/pull/856).
* Numba version 0.54 is now allowed [#857](https://github.com/netket/netket/pull/857).


### Bug Fixes
* Fix Progress bar bug. [#810](https://github.com/netket/netket/pull/810)
* Make the repr/printing of history objects nicer in the REPL. [#819](https://github.com/netket/netket/pull/819)
* The field `MCState.model` is now read-only, to prevent user errors. [#822](https://github.com/netket/netket/pull/822)
* The order of the operators in `PauliString` does no longer influences the estimate of the number of non-zero connected elements. [#836](https://github.com/netket/netket/pull/836)

## NetKet 3.0b3 (published on 9 july 2021)

[GitHub commits](https://github.com/netket/netket/compare/v3.0b2...v3.0b3).

### New features

* The {ref}`netket.utils.group` submodule provides utilities for geometrical and permutation groups. `Lattice` (and its specialisations like `Grid`) use these to automatically construct the space groups of lattices, as well as their character tables for generating wave functions with broken symmetry. [#724](https://github.com/netket/netket/pull/724)
* Autoregressive neural networks, sampler, and masked linear layers have been added to `models`, `sampler` and `nn` [#705](https://github.com/netket/netket/pull/705).


### Breaking Changes

* The `netket.graph.Grid` class has been removed. {ref}`netket.graph.Grid` will now return an instance of {ref}`graph.Lattice` supporting the same API but with new functionalities related to spatial symmetries. The `color_edges` optional keyword argument has been removed without deprecation. [#724](https://github.com/netket/netket/pull/724)
* `MCState.n_discard` has been renamed `MCState.n_discard_per_chain` and the old binding has been deprecated [#739](https://github.com/netket/netket/pull/739).
* `nk.optimizer.qgt.QGTOnTheFly` option `centered=True` has been removed because we are now convinced the two options yielded equivalent results. `QGTOnTheFly` now always behaves as if `centered=False` [#706](https://github.com/netket/netket/pull/706).

### Internal Changes

* `networkX` has been replaced by `igraph`, yielding a considerable speedup for some graph-related operations [#729](https://github.com/netket/netket/pull/729).
* `netket.hilbert.random` module now uses `plum-dispatch` (through `netket.utils.dispatch`) to select the correct implementation of `random_state` and `flip_state`. This makes it easy to define new hilbert states and extend their functionality easily.  [#734](https://github.com/netket/netket/pull/734).
* The AbstractHilbert interface is now much smaller in order to also support continuous Hilbert spaces. Any functionality specific to discrete hilbert spaces (what was previously supported) has been moved to a new abstract type `netket.hilbert.DiscreteHilbert`. Any Hilbert space previously subclassing {ref}`netket.hilbert.AbstractHilbert` should be modified to subclass {ref}`netket.hilbert.DiscreteHilbert` [#800](https://github.com/netket/netket/pull/800).

### Bug Fixes

* `nn.to_array` and `MCState.to_array`, if `normalize=False`, do not subtract the logarithm of the maximum value from the state  [#705](https://github.com/netket/netket/pull/705).
* Autoregressive networks now work with Fock space and give correct errors if the hilbert space is not supported  [#806](https://github.com/netket/netket/pull/806).
* Autoregressive networks are now much (x10-x100) faster  [#705](https://github.com/netket/netket/pull/705).
* Do not throw errors when calling `operator.get_conn_flattened(states)` with a jax array  [#764](https://github.com/netket/netket/pull/764).
* Fix bug with the driver progress bar when `step_size != 1`  [#747](https://github.com/netket/netket/pull/747).


## NetKet 3.0b2 (published on 31 May 2021)

[GitHub commits](https://github.com/netket/netket/compare/v3.0b1...v3.0b2).

### New features

* Group Equivariant Neural Networks have been added to `models` [#620](https://github.com/netket/netket/pull/620)
* Permutation invariant RBM and Permutation invariant dense layer have been added to `models`
  and `nn.linear` [#573](https://github.com/netket/netket/pull/573)
* Add the property `acceptance` to `MetropolisSampler`'s `SamplerState`, computing the
  MPI-enabled acceptance ratio. [#592](https://github.com/netket/netket/pull/592).
* Add `StateLog`, a new logger that stores the parameters of the model during the
  optimization in a folder or in a tar file. [#645](https://github.com/netket/netket/pull/645)
* A warning is now issued if NetKet detects to be running under `mpirun` but MPI dependencies
  are not installed [#631](https://github.com/netket/netket/pull/631)
* `operator.LocalOperator`s now do not return a zero matrix element on the diagonal if the whole
  diagonal is zero. [#623](https://github.com/netket/netket/pull/623).
* `logger.JSONLog` now automatically flushes at every iteration if it does not consume significant
  CPU cycles. [#599](https://github.com/netket/netket/pull/599)
* The interface of Stochastic Reconfiguration has been overhauled and made more modular. You can now
  specify the solver you wish to use, NetKet provides some dense solvers out of the box, and there are
  3 different ways to compute the Quantum Geometric Tensor. Read the documentation to learn more about
  it. [#674](https://github.com/netket/netket/pull/674)
* Unless you specify the QGT implementation you wish to use with SR, we use an automatic heuristic based
  on your model and the solver to pick one.
  This might affect SR performance. [#674](https://github.com/netket/netket/pull/674)


### Breaking Changes

* For all samplers, `n_chains` now sets the _total_ number of chains across all MPI ranks. This is a breaking change
  compared to the old API, where `n_chains` would set the number of chains on a single MPI rank. It is still possible to
  set the number of chains per MPI rank by specifying `n_chains_per_rank` instead of `n_chains`. This change, while breaking
  allows us to be consistent with the interface of {ref}`variational.MCState`, where `n_samples` is the total number of samples
  across MPI nodes.
* `MetropolisSampler.reset_chain` has been renamed to `MetropolisSampler.reset_chains`.
  Likewise in the constructor of all samplers.
* Briefly during development releases `MetropolisSamplerState.acceptance_ratio` returned
  the percentage (not ratio) of acceptance. `acceptance_ratio` is now deprecated in
  favour of the correct `acceptance`.
* `models.Jastrow` now internally symmetrizes the matrix before computing its value [#644](https://github.com/netket/netket/pull/644)
* `MCState.evaluate` has been renamed to `MCState.log_value` [#632](https://github.com/netket/netket/pull/632)
* `nk.optimizer.SR` no longer accepts keyword argument relative to the sparse solver. Those should be passed
  inside the closure or `functools.partial` passed as `solver` argument.
* `nk.optimizer.sr.SRLazyCG` and `nk.optimizer.sr.SRLazyGMRES` have been deprecated and will soon be removed.
* Parts of the `Lattice` API have been overhauled, with deprecations of several methods in favor of a consistent usage of `Lattice.position` for real-space location of sites and `Lattice.basis_coords` for location of sites in terms of basis vectors. `Lattice.sites` has been added, which provides a sequence of `LatticeSite` objects combining all site properties. Furthermore, `Lattice` now provides lookup of sites from their position via `id_from_position` using a hashing scheme that works across periodic boundaries. [#703](https://github.com/netket/netket/pull/703) [#715](https://github.com/netket/netket/pull/715)
* `nk.variational` has been renamed to `nk.vqs` and will be removed in a future release.

### Bug Fixes

* Fix `operator.BoseHubbard` usage under jax Hamiltonian Sampling [#662](https://github.com/netket/netket/pull/662)
* Fix `SROnTheFly` for `R->C` models with non homogeneous parameters [#661](https://github.com/netket/netket/pull/661)
* Fix MPI Compilation deadlock when computing expectation values [#655](https://github.com/netket/netket/pull/655)
* Fix bug preventing the creation of a `hilbert.Spin` Hilbert space with odd sites and even `S`. [#641](https://github.com/netket/netket/pull/641)
* Fix bug [#635](https://github.com/netket/netket/pull/635) preventing the usage of `NumpyMetropolisSampler` with `MCState.expect` [#635](https://github.com/netket/netket/pull/635)
* Fix bug [#635](https://github.com/netket/netket/pull/635) where the `graph.Lattice` was not correctly computing neighbours because of floating point issues. [#633](https://github.com/netket/netket/pull/633)
* Fix bug the Y Pauli matrix, which was stored as its conjugate. [#618](https://github.com/netket/netket/pull/618) [#617](https://github.com/netket/netket/pull/617) [#615](https://github.com/netket/netket/pull/615)


## NetKet 3.0b1 (published beta release)

[GitHub commits](https://github.com/netket/netket/compare/v2.1.1...v3.0b1).

### API Changes

* Hilbert space constructors do not store the lattice graph anymore. As a consequence, the constructor does not accept the graph anymore.

* Special Hamiltonians defined on a lattice, such as {class}`operator.BoseHubbard`, {class}`operator.Ising` and {class}`operator.Heisenberg`, now require the graph to be passed explicitly through a `graph` keyword argument.

* {class}`operator.LocalOperator` now default to real-valued matrix elements, except if you construct them with a complex-valued matrix. This is also valid for operators such as :func:`operator.spin.sigmax` and similars.

* When performing algebraic operations {code}`*, -, +` on pairs of {class}`operator.LocalOperator`, the dtype of the result iscomputed using standard numpy promotion logic.

  * Doing an operation in-place {code}`+=, -=, *=` on a real-valued operator will now fail if the other is complex. While this might seem annoying, it's useful to ensure that smaller types such as `float32` or `complex64` are preserved if the user desires to do so.

* {class}`AbstractMachine` has been removed. It's functionality is now split among the model itself, which is defined by the user and {class}`variational.MCState` for pure states or {class}`variational.MCMixedState` for mixed states.

  * The model, in general is composed by two functions, or an object with two functions: an `init(rng, sample_val)` function, accepting a {func}`jax.random.PRNGKey` object and an input, returning the parameters and the state of the model for that particular sample shape, and a {code}`apply(params, samples, **kwargs)` function, evaluating the model for the given parameters and inputs.

  * Some models (previously machines) such as the RBM (Restricted Boltzmann Machine) Machine, NDM (Neural Density Matrix) or MPS (Matrix Product State ansatz) are available in {ref}`Pre-built models`.

  * Machines, now called models, should be written using [Flax](https://flax.readthedocs.io/en/latest) or another jax framework.

  * Serialization and deserialization functionality has now been moved to {ref}`netket.variational.MCState`, which support the standard Flax interface through MsgPack. See [Flax docs](https://flax.readthedocs.io/en/latest/flax.serialization.html) for more information

  * {code}`AbstractMachine.init_random_parameters` functionality has now been absorbed into {meth}`netket.vqs.VariationalState.init_parameters`, which however has a different syntax.

* {ref}`Samplers <Sampler>` now require the Hilbert space upon which they sample to be passed in to the constructor.
Also note that several keyword arguments of the samplers have changed, and new one are available.

* It's now possible to change {ref}`Samplers <Sampler>` dtype, which controls the type of the output. By default they use double-precision samples (`np.float64`). Be wary of type promotion issues with your models.

* {ref}`Samplers <Sampler>` no longer take a machine as an argument.

* {ref}`Samplers <Sampler>` are now immutable (frozen) `dataclasses` (defined through `flax.struct.dataclass`) that only hold the sampling parameters. As a consequence it is no longer possible to change their settings such as `n_chains` or `n_sweeps` without creating a new sampler. If you wish to update only one parameter, it is possible to construct the new sampler with the updated value by using the `sampler.replace(parameter=new_value)` function.

* {ref}`Samplers <Sampler>` are no longer stateful objects. Instead, they can construct an immutable state object {ref}`netket.sampler.init_state`, which can be passed to sampling functions such as {ref}`netket.sampler.sample`, which now return also the updated state. However, unless you have particular use-cases we advise you use the variational state {ref}`MCState` instead.

* The {ref}`netket.optimizer` module has been overhauled, and now only re-exports flax optim module. We advise not to use netket's optimizer but instead to use [optax](https://github.com/deepmind/optax>) .

* The {ref}`netket.optimizer.SR` object now is only a set of options used to compute the SR matrix. The SR matrix, now called `quantum_geometric_tensor` can be obtained by calling {meth}`variational.MCState.quantum_geometric_tensor`. Depending on the settings, this can be a lazy object.

* `netket.Vmc` has been renamed to {ref}`netket.VMC`

* {ref}`netket.models.RBM` replaces the old {code}`RBM` machine, but has real parameters by default.

* As we rely on Jax, using {code}`dtype=float` or {code}`dtype=complex`, which are weak types, will sometimes lead to loss of precision because they might be converted to `float32`. Use {code}`np.float64` or {code}`np.complex128` instead if you want double precision when defining your models.<|MERGE_RESOLUTION|>--- conflicted
+++ resolved
@@ -9,24 +9,17 @@
 [GitHub commits](https://github.com/netket/netket/compare/v3.2...master).
 
 ### New features
-<<<<<<< HEAD
-* `LocalOperator` now accepts sparse matrices as input operators [#919](https://github.com/netket/netket/pull/919)
-=======
 * The interface to define expectation and gradient function of arbitrary custom operators is now stable. If you want to define it for a standard operator that can be written as an average of local expectation terms, you can now define a dispatch rule for {ref}`netket.vqs.get_local_kernel_arguments` and {ref}`netket.vqs.get_local_kernel`. The old mechanism is still supported, but we encourage to use the new mechanism as it is more terse. [#954](https://github.com/netket/netket/pull/954)
 * `nk.optimizer.Adam` now supports complex parameters, and you can use `nk.optimizer.split_complex` to make optimizers process complex parameters as if they are pairs of real parameters. [#1009](https://github.com/netket/netket/pull/1009)
-
 * Chunking of `MCState.expect` and `MCState.expect_and_grad` computations is now supported, which allows to bound the memory cost in exchange of a minor increase in computation time. [#1006](https://github.com/netket/netket/pull/1006) (and discussions in [#918](https://github.com/netket/netket/pull/918) and [#830](https://github.com/netket/netket/pull/830))
->>>>>>> 277cae5c
-
-### Breaking Changes
-
-### Internal Changes
-<<<<<<< HEAD
+* `LocalOperator` now accepts sparse matrices as input operators [#919](https://github.com/netket/netket/pull/919)
+
+### Breaking Changes
+
+### Internal Changes
+* The definitions of `MCState` and `MCMixedState` have been moved to an internal module, `nk.vqs.mc` that is hidden by default. [#954](https://github.com/netket/netket/pull/954)
 * `LocalOperator` now handles all internal operators as sparse matrices [#919](https://github.com/netket/pull/919)
 * Custom deepcopy for `LocalOperator` to avoid building `LocalOperator` from scratch each time it is copied [#964](https://github.com/netket/pull/964)
-=======
-* The definitions of `MCState` and `MCMixedState` have been moved to an internal module, `nk.vqs.mc` that is hidden by default. [#954](https://github.com/netket/netket/pull/954)
->>>>>>> 277cae5c
 
 ### Bug Fixes
 * The constructor of `TensorHilbert` (which is used by the product operator `*` for inhomogeneous spaces) no longer fails when one of the component spaces is non-indexable. [#1004](https://github.com/netket/netket/pull/1004)
