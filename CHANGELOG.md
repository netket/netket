
```{currentmodule} netket
```

# Change Log

## NetKet 3.5 (⚙️ In development)

[GitHub commits](https://github.com/netket/netket/compare/v3.4...master).

### New features

* The method {meth}`~nk.vqs.MCState.local_estimators` has been added, which returns the local estimators `O_loc(s) = 〈s|O|ψ〉 / 〈s|ψ〉` (which are known as local energies if `O` is the Hamiltonian). [#1179](https://github.com/netket/netket/pull/1179)
* The permutation equivariant {class}`nk.models.DeepSetRelDistance` for use with particles in periodic potentials has been added together with an example. [#1199](https://github.com/netket/netket/pull/1199)
* The class {class}`HDF5Log` has been added to the experimental submodule. This logger writes log data and variational state variables into a single HDF5 file. [#1200](https://github.com/netket/netket/issues/1200)
* Added a new method {meth}`~nk.logging.RuntimeLog.serialize` to store the content of the logger to disk [#1255](https://github.com/netket/netket/issues/1255).

### Dependencies
* NetKet now requires at least Flax v0.5

### Deprecations

* `nk.nn.Module` and `nk.nn.compact` have been deprecated. Please use the {class}`flax.linen.Module` and {func}`flax.linen.compact` instead.
* `nk.nn.Dense(dtype=mydtype)` and related Modules (`Conv`, `DenseGeneral` and `ConvGeneral`) are deprecated. Please use `flax.linen.***(param_dtype=mydtype)` instead. Before flax v0.5 they did not support complex numbers properly within their modules, but starting with flax 0.5 they now do so we have removed our linear module wrappers and encourage you to use them. Please notice that the `dtype` argument previously used by netket should be changed to `param_dtype` to maintain the same effect. [#...](https://github.com/netket/netket/pull/...)  

### Bug Fixes
<<<<<<< HEAD
* Fixed bug where a `~nk.operator.LocalOperator` representing the identity would lead to a crash. [#1197](https://github.com/netket/netket/pull/1197)
* Fixed bug where the {class}`nk.callbacks.EarlyStopping` callback would not work as intended when hitting a local minima. [#1238](https://github.com/netket/netket/pull/1238)

=======
* Fixed bug where a `nk.operator.LocalOperator` representing the identity would lead to a crash. [#1197](https://github.com/netket/netket/pull/1197)
* Use np.isclose to allow for some tolerance in checking the hermicity of a `nkx.operator.FermionOperator2nd` [#1233](https://github.com/netket/netket/pull/1233)
* Fix serialization of some arrays with complex dtype in `RuntimeLog` and `JsonLog` [#1258](https://github.com/netket/netket/pull/1258)
>>>>>>> 4b572cb6

## NetKet 3.4.2 (BugFixes & DepWarns again)

[GitHub commits](https://github.com/netket/netket/compare/v3.4.1...v3.4.2).

### Internal Changes
* Several deprecation warnings related to `jax.experimental.loops` being deprecated have been resolved by changing those calls to {func}`jax.lax.fori_loop`. Jax should feel more tranquillo now. [#1172](https://github.com/netket/netket/pull/1172)

### Bug Fixes
* Several _type promotion_ bugs that would end up promoting single-precision models to double-precision have been squashed. Those involved `nk.operator.Ising` and `nk.operator.BoseHubbard`[#1180](https://github.com/netket/netket/pull/1180), `nkx.TDVP` [#1186](https://github.com/netket/netket/pull/1186) and continuous-space samplers and operators [#1187](https://github.com/netket/netket/pull/1187).
* `nk.operator.Ising`, `nk.operator.BoseHubbard` and `nk.operator.LocalLiouvillian` now return connected samples with the same precision (`dtype`) as the input samples. This allows to preserve low precision along the computation when using those operators.[#1180](https://github.com/netket/netket/pull/1180)
* `nkx.TDVP` now updates the expectation value displayed in the progress bar at every time step. [#1182](https://github.com/netket/netket/pull/1182)
* Fixed bug [#1192](https://github.com/netket/netket/pull/1192) that affected most operators (`nk.operator.LocalOperator`) constructed on non-homogeneous hilbert spaces. This bug was first introduced in version 3.3.4 and affects all subsequent versions until 3.4.2. [#1193](https://github.com/netket/netket/pull/1193)
* It is now possible to add an operator and it's lazy transpose/hermitian conjugate [#1194](https://github.com/netket/netket/pull/1194)



## NetKet 3.4.1 (BugFixes & DepWarns)

[GitHub commits](https://github.com/netket/netket/compare/v3.4...v3.4.1).

### Internal Changes
* Several deprecation warnings related to `jax.tree_util.tree_multimap` being deprecated have been resolved by changing those calls to `jax.tree_util.tree_map`. Jax should feel more tranquillo now. [#1156](https://github.com/netket/netket/pull/1156)

### Bug Fixes
* ~`TDVP` now supports model with real parameters such as `RBMModPhase`. [#1139](https://github.com/netket/netket/pull/1139)~ (not yet fixed)
* An error is now raised when user attempts to construct a `LocalOperator` with a matrix of the wrong size (bug [#1157](https://github.com/netket/netket/pull/1157). [#1158](https://github.com/netket/netket/pull/1158)
* A bug where `QGTJacobian` could not be used with models in single precision has been addressed (bug [#1153](https://github.com/netket/netket/pull/1153). [#1155](https://github.com/netket/netket/pull/1155)


## NetKet 3.4 (Special 🧱 edition)

[GitHub commits](https://github.com/netket/netket/compare/v3.3...v3.4).

### New features
* `Lattice` supports specifying arbitrary edge content for each unit cell via the kwarg `custom_edges`. A generator for hexagonal lattices with coloured edges is implemented as `nk.graph.KitaevHoneycomb`. `nk.graph.Grid` again supports colouring edges by direction. [#1074](https://github.com/netket/netket/pull/1074)
* Fermionic hilbert space (`nkx.hilbert.SpinOrbitalFermions`) and fermionic operators (`nkx.operator.fermion`) to treat systems with a finite number of Orbitals have been added to the experimental submodule. The operators are also integrated with [OpenFermion](https://quantumai.google/openfermion). Those functionalities are still in development and we would welcome feedback. [#1090](https://github.com/netket/netket/pull/1090)
* It is now possible to change the integrator of a `TDVP` object without reconstructing it. [#1123](https://github.com/netket/netket/pull/1123)

### Breaking Changes
* The gradient for models with real-parameter is now multiplied by 2. If your model had real parameters you might need to change the learning rate and halve it. Conceptually this is a bug-fix, as the value returned before was wrong (see Bug Fixes section below for additional details) [#1069](https://github.com/netket/netket/pull/1069)
* In the statistics returned by `netket.stats.statistics`, the `.R_hat` diagnostic has been updated to be able to detect non-stationary chains via the split-Rhat diagnostic (see, e.g., Gelman et al., [Bayesian Data Analysis](http://www.stat.columbia.edu/~gelman/book/), 3rd edition). This changes (generally increases) the numerical values of `R_hat` for existing simulations, but should strictly improve its capabilities to detect MCMC convergence failure. [#1138](https://github.com/netket/netket/pull/1138)

### Internal Changes

### Bug Fixes
* The gradient obtained with `VarState.expect_and_grad` for models with real-parameters was off by a factor of $ 1/2 $ from the correct value. This has now been corrected. As a consequence, the correct gradient for real-parameter models is equal to the old times 2. If your model had real parameters you might need to change the learning rate and halve it. [#1069](https://github.com/netket/netket/pull/1069)
* Support for coloured edges in `nk.graph.Grid`, removed in [#724](https://github.com/netket/netket/pull/724), is now restored. [#1074](https://github.com/netket/netket/pull/1074)
* Fixed bug that prevented calling `.quantum_geometric_tensor` on `netket.vqs.ExactState`. [#1108](https://github.com/netket/netket/pull/1108)
* Fixed bug where the gradient of `C->C` models (complex parameters, complex output) was computed incorrectly with `nk.vqs.ExactState`. [#1110](https://github.com/netket/netket/pull/1110)
* Fixed bug where `QGTJacobianDense.state` and `QGTJacobianPyTree.state` would not correctly transform the starting point `x0` if `holomorphic=False`. [#1115](https://github.com/netket/netket/pull/1115)
* The gradient of the expectation value obtained with `VarState.expect_and_grad` for `SquaredOperator`s was off by a factor of 2 in some cases, and wrong in others. This has now been fixed. [#1065](https://github.com/netket/netket/pull/1065).

## NetKet 3.3.2 (🐛 Bug Fixes)

### Internal Changes
* Support for Python 3.10 [#952](https://github.com/netket/netket/pull/952).
* The minimum [optax](https://github.com/deepmind/optax) version is now `0.1.1`, which finally correctly supports complex numbers. The internal implementation of Adam which was introduced in 3.3 ([#1069](https://github.com/netket/netket/pull/1069)) has been removed. If an older version of `optax` is detected, an import error is thrown to avoid providing wrong numerical results. Please update your optax version! [#1097](https://github.com/netket/netket/pull/1097)

### Bug Fixes
* Allow `LazyOperator@densevector` for operators such as lazy `Adjoint`, `Transpose` and `Squared`. [#1068](https://github.com/netket/netket/pull/1068) 
* The logic to update the progress bar in `nk.experimental.TDVP` has been improved, and it should now display updates even if there are very sparse `save_steps`. [#1084](https://github.com/netket/netket/pull/1084)
* The `nk.logging.TensorBoardLog` is now lazily initialized to better work in an MPI environment. [#1086](https://github.com/netket/netket/pull/1086)
* Converting a `nk.operator.BoseHubbard` to a `nk.operator.LocalOperator` multiplied by 2 the nonlinearity `U`. This has now been fixed. [#1102](https://github.com/netket/netket/pull/1102)


## NetKet 3.3.1 (🐛 Bug Fixes)

[GitHub commits](https://github.com/netket/netket/compare/v3.3...v3.3.1).

* Initialisation of all implementations of `DenseSymm`, `DenseEquivariant`, `GCNN` now defaults to truncated normals with Lecun variance scaling. For layers without masking, there should be no noticeable change in behaviour. For masked layers, the same variance scaling now works correctly. [#1045](https://github.com/netket/netket/pull/1045)
* Fix bug that prevented gradients of non-hermitian operators to be computed. The feature is still marked as experimental but will now run (we do not guarantee that results are correct). [#1053](https://github.com/netket/netket/pull/1053)
* Common lattice constructors such as `Honeycomb` now accepts the same keyword arguments as `Lattice`. [#1046](https://github.com/netket/netket/pull/1046)
* Multiplying a `QGTOnTheFly` representing the real part of the QGT (showing up when the ansatz has real parameters) with a complex vector now throws an error. Previously the result would be wrong, as the imaginary part [was casted away](https://github.com/netket/netket/issues/789#issuecomment-871145119). [#885](https://github.com/netket/netket/pull/885) 


## NetKet 3.3 (🎁 20 December 2021)

[GitHub commits](https://github.com/netket/netket/compare/v3.2...v3.3).

### New features
* The interface to define expectation and gradient function of arbitrary custom operators is now stable. If you want to define it for a standard operator that can be written as an average of local expectation terms, you can now define a dispatch rule for {ref}`netket.vqs.get_local_kernel_arguments` and {ref}`netket.vqs.get_local_kernel`. The old mechanism is still supported, but we encourage to use the new mechanism as it is more terse. [#954](https://github.com/netket/netket/pull/954)
* `nk.optimizer.Adam` now supports complex parameters, and you can use `nk.optimizer.split_complex` to make optimizers process complex parameters as if they are pairs of real parameters. [#1009](https://github.com/netket/netket/pull/1009)
* Chunking of `MCState.expect` and `MCState.expect_and_grad` computations is now supported, which allows to bound the memory cost in exchange of a minor increase in computation time. [#1006](https://github.com/netket/netket/pull/1006) (and discussions in [#918](https://github.com/netket/netket/pull/918) and [#830](https://github.com/netket/netket/pull/830))
* A new variational state that performs exact summation over the whole Hilbert space has been added. It can be constructed with {ref}`nk.vqs.ExactState` and supports the same Jax neural networks as {ref}`nk.vqs.MCState`. [#953](https://github.com/netket/netket/pull/953)
* `DenseSymm` allows multiple input features. [#1030](https://github.com/netket/netket/pull/1030)
* [Experimental] A new time-evolution driver  {ref}`nk.experimental.TDVP` using the time-dependent variational principle (TDVP) has been added. It works with time-independent and time-dependent Hamiltonians and Liouvillians. [#1012](https://github.com/netket/netket/pull/1012)
* [Experimental] A set of JAX-compatible Runge-Kutta ODE integrators has been added for use together with the new TDVP driver. [#1012](https://github.com/netket/netket/pull/1012)

### Breaking Changes
* The method `sample_next` in `Sampler` and exact samplers (`ExactSampler` and `ARDirectSampler`) is removed, and it is only defined in `MetropolisSampler`. The module function `nk.sampler.sample_next` also only works with `MetropolisSampler`. For exact samplers, please use the method `sample` instead. [#1016](https://github.com/netket/netket/pull/1016)
* The default value of `n_chains_per_rank` in `Sampler` and exact samplers is changed to 1, and specifying `n_chains` or `n_chains_per_rank` when constructing them is deprecated. Please change `chain_length` when calling `sample`. For `MetropolisSampler`, the default value is changed from `n_chains = 16` (across all ranks) to `n_chains_per_rank = 16`. [#1017](https://github.com/netket/netket/pull/1017)
* `GCNN_Parity` allowed biasing both the parity-preserving and the parity-flip equivariant layers. These enter into the network output the same way, so having both is redundant and makes QGTs unstable. The biases of the parity-flip layers are now removed. The previous behaviour can be restored using the deprecated `extra_bias` switch; we only recommend this for loading previously saved parameters. Such parameters can be transformed to work with the new default using `nk.models.update_GCNN_parity`. [#1030](https://github.com/netket/netket/pull/1030)
* Kernels of `DenseSymm` are now three-dimensional, not two-dimensional. Parameters saved from earlier implementations can be transformed to the new convention using `nk.nn.update_dense_symm`. [#1030](https://github.com/netket/netket/pull/1030)

### Deprecations
* The method `Sampler.samples` is added to return a generator of samples. The module functions `nk.sampler.sampler_state`, `reset`, `sample`, `samples`, and `sample_next` are deprecated in favor of the corresponding class methods. [#1025](https://github.com/netket/netket/pull/1025)
* Kwarg `in_features` of `DenseEquivariant` is deprecated; the number of input features are inferred from the input. [#1030](https://github.com/netket/netket/pull/1030)
* Kwarg `out_features` of `DenseEquivariant` is deprecated in favour of `features`. [#1030](https://github.com/netket/netket/pull/1030)

### Internal Changes
* The definitions of `MCState` and `MCMixedState` have been moved to an internal module, `nk.vqs.mc` that is hidden by default. [#954](https://github.com/netket/netket/pull/954)
* Custom deepcopy for `LocalOperator` to avoid building `LocalOperator` from scratch each time it is copied [#964](https://github.com/netket/pull/964)

### Bug Fixes
* The constructor of `TensorHilbert` (which is used by the product operator `*` for inhomogeneous spaces) no longer fails when one of the component spaces is non-indexable. [#1004](https://github.com/netket/netket/pull/1004)
* The {ref}`nk.hilbert.random.flip_state` method used by `MetropolisLocal` now throws an error when called on a {ref}`nk.hilbert.ContinuousHilbert` hilbert space instead of entering an endless loop. [#1014](https://github.com/netket/netket/pull/1014)
* Fixed bug in conversion to qutip for `MCMixedState`, where the resulting shape (hilbert space size) was wrong. [#1020](https://github.com/netket/netket/pull/1020)
* Setting `MCState.sampler` now recomputes `MCState.chain_length` according to `MCState.n_samples` and the new `sampler.n_chains`. [#1028](https://github.com/netket/netket/pull/1028)
* `GCNN_Parity` allowed biasing both the parity-preserving and the parity-flip equivariant layers. These enter into the network output the same way, so having both is redundant and makes QGTs unstable. The biases of the parity-flip layers are now removed. [#1030](https://github.com/netket/netket/pull/1030)


## NetKet 3.2 (26 November 2021)

[GitHub commits](https://github.com/netket/netket/compare/v3.1...v3.2).

### New features
* `GraphOperator` (and `Heisenberg`) now support passing a custom mapping of graph nodes to Hilbert space sites via the new `acting_on_subspace` argument. This makes it possible to create `GraphOperator`s that act on a subset of sites, which is useful in composite Hilbert spaces. [#924](https://github.com/netket/netket/pull/924)
* `PauliString` now supports any Hilbert space with local size 2. The Hilbert space is now the optional first argument of the constructor. [#960](https://github.com/netket/netket/pull/960)
* `PauliString` now can be multiplied and summed together, performing some simple algebraic simplifications on the strings they contain. They also lazily initialize their internal data structures, making them faster to construct but slightly slower the first time that their matrix elements are accessed. [#955](https://github.com/netket/netket/pull/955)
* `PauliString`s can now be constructed starting from an `OpenFermion` operator. [#956](https://github.com/netket/netket/pull/956)
* In addition to nearest-neighbor edges, `Lattice` can now generate edges between next-nearest and, more generally, k-nearest neighbors via the constructor argument `max_neighbor_order`. The edges can be distinguished by their `color` property (which is used, e.g., by `GraphOperator` to apply different bond operators). [#970](https://github.com/netket/netket/pull/970)
* Two continuous-space operators (`KineticEnergy` and `PotentialEnergy`) have been implemented. [#971](https://github.com/netket/netket/pull/971)
* `Heisenberg` Hamiltonians support different coupling strengths on `Graph` edges with different colors. [#972](https://github.com/netket/netket/pull/972).
* The `little_group` and `space_group_irreps` methods of `SpaceGroupBuilder` take the wave vector as either varargs or iterables. [#975](https://github.com/netket/netket/pull/975)
* A new `netket.experimental` submodule has been created and all experimental features have been moved there. Note that in contrast to the other `netket` submodules, `netket.experimental` is not imported by default. [#976](https://github.com/netket/netket/pull/976)

### Breaking Changes
* Moved `nk.vqs.variables_from_***` to `nk.experimental.vqs` module. Also moved the experimental samplers to `nk.sampler.MetropolisPt` and `nk.sampler.MetropolisPmap` to `nk.experimental.sampler`. [#976](https://github.com/netket/netket/pull/976)
* `operator.size`, has been deprecated. If you were using this function, please transition to `operator.hilbert.size`. [#985](https://github.com/netket/netket/pull/985)

### Bug Fixes
* A bug where `LocalOperator.get_conn_flattened` would read out-of-bounds memory has been fixed. It is unlikely that the bug was causing problems, but it triggered warnings when running Numba with boundscheck activated. [#966](https://github.com/netket/netket/pull/966)
* The dependency `python-igraph` has been updated to `igraph` following the rename of the upstream project in order to work on conda. [#986](https://github.com/netket/netket/pull/986)
* {attr}`~netket.vqs.MCState.n_samples_per_rank` was returning wrong values and has now been fixed. [#987](https://github.com/netket/netket/pull/987)
* The `DenseSymm` layer now also accepts objects of type `HashableArray` as `symmetries` argument. [#989](https://github.com/netket/netket/pull/989)
* A bug where `VMC.info()` was erroring has been fixed. [#984](https://github.com/netket/netket/pull/984)

## NetKet 3.1 (20 October 2021)

[GitHub commits](https://github.com/netket/netket/compare/v3.0...v3.1).

### New features
* Added Conversion methods `to_qobj()` to operators and variational states, that produce QuTiP's qobjects.
* A function `nk.nn.activation.reim` has been added that transforms a nonlinearity to act seperately on the real and imaginary parts
* Nonlinearities `reim_selu` and `reim_relu` have been added
* Autoregressive Neural Networks (ARNN) now have a `machine_pow` field (defaults to 2) used to change the exponent used for the normalization of the wavefunction. [#940](https://github.com/netket/netket/pull/940).

### Breaking Changes
* The default initializer for `netket.models.GCNN` has been changed to from `jax.nn.selu` to `netket.nn.reim_selu` [#892](https://github.com/netket/netket/pull/892)
* `netket.nn.initializers` has been deprecated in favor of `jax.nn.initializers` [#935](https://github.com/netket/netket/pull/935).
* Subclasses of `AbstractARNN` must define the field `machine_pow` [#940](https://github.com/netket/netket/pull/940)
* `nk.hilbert.HilbertIndex` and `nk.operator.spin.DType` are now unexported (they where never intended to be visible).  [#904](https://github.com/netket/netket/pull/904)
* `AbstractOperator`s have been renamed `DiscreteOperator`s. `AbstractOperator`s still exist, but have almost no functionality and they are intended as the base class for more arbitrary (eg. continuous space) operators. If you have defined a custom operator inheriting from `AbstractOperator` you should change it to derive from `DiscreteOperator`. [#929](https://github.com/netket/netket/pull/929)


### Internal Changes
* `PermutationGroup.product_table` now consumes less memory and is more performant. This is helpfull when working with large symmetry groups. [#884](https://github.com/netket/netket/pull/884) [#891](https://github.com/netket/netket/pull/891)
* Added size check to `DiscreteOperator.get_conn` and throw helpful error messages if those do not match. [#927](https://github.com/netket/netket/pull/927)
* The internal `numba4jax` module has been factored out into a standalone library, named (how original) [`numba4jax`](http://github.com/PhilipVinc/numba4jax). This library was never intended to be used by external users, but if for any reason you were using it, you should switch to the external library. [#934](https://github.com/netket/netket/pull/934)
* `netket.jax` now includes several _batching_ utilities like `batched_vmap` and `batched_vjp`. Those can be used to build memory efficient batched code, but are considered internal, experimental and might change without warning. [#925](https://github.com/netket/netket/pull/925).


### Bug Fixes
* Autoregressive networks now work with `Qubit` hilbert spaces. [#937](https://github.com/netket/netket/pull/937)



## NetKet 3.0 (23 august 2021)

[GitHub commits](https://github.com/netket/netket/compare/v3.0b4...v3.0).

### New features


### Breaking Changes
* The default initializer for `netket.nn.Dense` layers now matches the same default as `flax.linen`, and it is `lecun_normal` instead of `normal(0.01)` [#869](https://github.com/netket/netket/pull/869)
* The default initializer for `netket.nn.DenseSymm` layers is now chosen in order to give variance 1 to every output channel, therefore defaulting to `lecun_normal` [#870](https://github.com/netket/netket/pull/870)

### Internal Changes


### Bug Fixes


## NetKet 3.0b4 (17 august 2021)

[GitHub commits](https://github.com/netket/netket/compare/v3.0b3...v3.0b4).

### New features
* DenseSymm now accepts a mode argument to specify whever the symmetries should be computed with a full dense matrix or FFT. The latter method is much faster for sufficiently large systems. Other kwargs have been added to satisfy the interface. The api changes are also reflected in RBMSymm and GCNN. [#792](https://github.com/netket/netket/pull/792)

### Breaking Changes
* The so-called legacy netket in `netket.legacy` has been removed. [#773](https://github.com/netket/netket/pull/773)

### Internal Changes
* The methods `expect` and `expect_and_grad` of `MCState` now use dispatch to select the relevant implementation of the algorithm. They can therefore be expanded and overridden without editing NetKet's source code. [#804](https://github.com/netket/netket/pull/804)
* `netket.utils.mpi_available` has been moved to `netket.utils.mpi.available` to have a more consistent api interface (all mpi-related properties in the same submodule). [#827](https://github.com/netket/netket/pull/827)
* `netket.logging.TBLog` has been renamed to `netket.logging.TensorBoardLog` for better readability. A deprecation warning is now issued if the older name is used [#827](https://github.com/netket/netket/pull/827)
* When `MCState` initializes a model by calling `model.init`, the call is now jitted. This should speed it up for non-trivial models but might break non-jit invariant models.  [#832](https://github.com/netket/netket/pull/832)
* `operator.get_conn_padded` now supports arbitrarily-dimensioned bitstrings as input and reshapes the output accordingly.  [#834](https://github.com/netket/netket/pull/834)
* NetKet's implementation of dataclasses now support `pytree_node=True/False` on cached properties. [#835](https://github.com/netket/netket/pull/835)
* Plum version has been bumped to 1.5.1 to avoid broken versions (1.4, 1.5). [#856](https://github.com/netket/netket/pull/856).
* Numba version 0.54 is now allowed [#857](https://github.com/netket/netket/pull/857).


### Bug Fixes
* Fix Progress bar bug. [#810](https://github.com/netket/netket/pull/810)
* Make the repr/printing of history objects nicer in the REPL. [#819](https://github.com/netket/netket/pull/819)
* The field `MCState.model` is now read-only, to prevent user errors. [#822](https://github.com/netket/netket/pull/822)
* The order of the operators in `PauliString` does no longer influences the estimate of the number of non-zero connected elements. [#836](https://github.com/netket/netket/pull/836)

## NetKet 3.0b3 (published on 9 july 2021)

[GitHub commits](https://github.com/netket/netket/compare/v3.0b2...v3.0b3).

### New features

* The {ref}`netket.utils.group` submodule provides utilities for geometrical and permutation groups. `Lattice` (and its specialisations like `Grid`) use these to automatically construct the space groups of lattices, as well as their character tables for generating wave functions with broken symmetry. [#724](https://github.com/netket/netket/pull/724)
* Autoregressive neural networks, sampler, and masked linear layers have been added to `models`, `sampler` and `nn` [#705](https://github.com/netket/netket/pull/705).


### Breaking Changes

* The `netket.graph.Grid` class has been removed. {ref}`netket.graph.Grid` will now return an instance of {ref}`graph.Lattice` supporting the same API but with new functionalities related to spatial symmetries. The `color_edges` optional keyword argument has been removed without deprecation. [#724](https://github.com/netket/netket/pull/724)
* `MCState.n_discard` has been renamed `MCState.n_discard_per_chain` and the old binding has been deprecated [#739](https://github.com/netket/netket/pull/739).
* `nk.optimizer.qgt.QGTOnTheFly` option `centered=True` has been removed because we are now convinced the two options yielded equivalent results. `QGTOnTheFly` now always behaves as if `centered=False` [#706](https://github.com/netket/netket/pull/706).

### Internal Changes

* `networkX` has been replaced by `igraph`, yielding a considerable speedup for some graph-related operations [#729](https://github.com/netket/netket/pull/729).
* `netket.hilbert.random` module now uses `plum-dispatch` (through `netket.utils.dispatch`) to select the correct implementation of `random_state` and `flip_state`. This makes it easy to define new hilbert states and extend their functionality easily.  [#734](https://github.com/netket/netket/pull/734).
* The AbstractHilbert interface is now much smaller in order to also support continuous Hilbert spaces. Any functionality specific to discrete hilbert spaces (what was previously supported) has been moved to a new abstract type `netket.hilbert.DiscreteHilbert`. Any Hilbert space previously subclassing {ref}`netket.hilbert.AbstractHilbert` should be modified to subclass {ref}`netket.hilbert.DiscreteHilbert` [#800](https://github.com/netket/netket/pull/800).

### Bug Fixes

* `nn.to_array` and `MCState.to_array`, if `normalize=False`, do not subtract the logarithm of the maximum value from the state  [#705](https://github.com/netket/netket/pull/705).
* Autoregressive networks now work with Fock space and give correct errors if the hilbert space is not supported  [#806](https://github.com/netket/netket/pull/806).
* Autoregressive networks are now much (x10-x100) faster  [#705](https://github.com/netket/netket/pull/705).
* Do not throw errors when calling `operator.get_conn_flattened(states)` with a jax array  [#764](https://github.com/netket/netket/pull/764).
* Fix bug with the driver progress bar when `step_size != 1`  [#747](https://github.com/netket/netket/pull/747).


## NetKet 3.0b2 (published on 31 May 2021)

[GitHub commits](https://github.com/netket/netket/compare/v3.0b1...v3.0b2).

### New features

* Group Equivariant Neural Networks have been added to `models` [#620](https://github.com/netket/netket/pull/620)
* Permutation invariant RBM and Permutation invariant dense layer have been added to `models`
  and `nn.linear` [#573](https://github.com/netket/netket/pull/573)
* Add the property `acceptance` to `MetropolisSampler`'s `SamplerState`, computing the
  MPI-enabled acceptance ratio. [#592](https://github.com/netket/netket/pull/592).
* Add `StateLog`, a new logger that stores the parameters of the model during the
  optimization in a folder or in a tar file. [#645](https://github.com/netket/netket/pull/645)
* A warning is now issued if NetKet detects to be running under `mpirun` but MPI dependencies
  are not installed [#631](https://github.com/netket/netket/pull/631)
* `operator.LocalOperator`s now do not return a zero matrix element on the diagonal if the whole
  diagonal is zero. [#623](https://github.com/netket/netket/pull/623).
* `logger.JSONLog` now automatically flushes at every iteration if it does not consume significant
  CPU cycles. [#599](https://github.com/netket/netket/pull/599)
* The interface of Stochastic Reconfiguration has been overhauled and made more modular. You can now
  specify the solver you wish to use, NetKet provides some dense solvers out of the box, and there are
  3 different ways to compute the Quantum Geometric Tensor. Read the documentation to learn more about
  it. [#674](https://github.com/netket/netket/pull/674)
* Unless you specify the QGT implementation you wish to use with SR, we use an automatic heuristic based
  on your model and the solver to pick one.
  This might affect SR performance. [#674](https://github.com/netket/netket/pull/674)


### Breaking Changes

* For all samplers, `n_chains` now sets the _total_ number of chains across all MPI ranks. This is a breaking change
  compared to the old API, where `n_chains` would set the number of chains on a single MPI rank. It is still possible to
  set the number of chains per MPI rank by specifying `n_chains_per_rank` instead of `n_chains`. This change, while breaking
  allows us to be consistent with the interface of {ref}`variational.MCState`, where `n_samples` is the total number of samples
  across MPI nodes.
* `MetropolisSampler.reset_chain` has been renamed to `MetropolisSampler.reset_chains`.
  Likewise in the constructor of all samplers.
* Briefly during development releases `MetropolisSamplerState.acceptance_ratio` returned
  the percentage (not ratio) of acceptance. `acceptance_ratio` is now deprecated in
  favour of the correct `acceptance`.
* `models.Jastrow` now internally symmetrizes the matrix before computing its value [#644](https://github.com/netket/netket/pull/644)
* `MCState.evaluate` has been renamed to `MCState.log_value` [#632](https://github.com/netket/netket/pull/632)
* `nk.optimizer.SR` no longer accepts keyword argument relative to the sparse solver. Those should be passed
  inside the closure or `functools.partial` passed as `solver` argument.
* `nk.optimizer.sr.SRLazyCG` and `nk.optimizer.sr.SRLazyGMRES` have been deprecated and will soon be removed.
* Parts of the `Lattice` API have been overhauled, with deprecations of several methods in favor of a consistent usage of `Lattice.position` for real-space location of sites and `Lattice.basis_coords` for location of sites in terms of basis vectors. `Lattice.sites` has been added, which provides a sequence of `LatticeSite` objects combining all site properties. Furthermore, `Lattice` now provides lookup of sites from their position via `id_from_position` using a hashing scheme that works across periodic boundaries. [#703](https://github.com/netket/netket/pull/703) [#715](https://github.com/netket/netket/pull/715)
* `nk.variational` has been renamed to `nk.vqs` and will be removed in a future release.

### Bug Fixes

* Fix `operator.BoseHubbard` usage under jax Hamiltonian Sampling [#662](https://github.com/netket/netket/pull/662)
* Fix `SROnTheFly` for `R->C` models with non homogeneous parameters [#661](https://github.com/netket/netket/pull/661)
* Fix MPI Compilation deadlock when computing expectation values [#655](https://github.com/netket/netket/pull/655)
* Fix bug preventing the creation of a `hilbert.Spin` Hilbert space with odd sites and even `S`. [#641](https://github.com/netket/netket/pull/641)
* Fix bug [#635](https://github.com/netket/netket/pull/635) preventing the usage of `NumpyMetropolisSampler` with `MCState.expect` [#635](https://github.com/netket/netket/pull/635)
* Fix bug [#635](https://github.com/netket/netket/pull/635) where the `graph.Lattice` was not correctly computing neighbours because of floating point issues. [#633](https://github.com/netket/netket/pull/633)
* Fix bug the Y Pauli matrix, which was stored as its conjugate. [#618](https://github.com/netket/netket/pull/618) [#617](https://github.com/netket/netket/pull/617) [#615](https://github.com/netket/netket/pull/615)


## NetKet 3.0b1 (published beta release)

[GitHub commits](https://github.com/netket/netket/compare/v2.1.1...v3.0b1).

### API Changes

* Hilbert space constructors do not store the lattice graph anymore. As a consequence, the constructor does not accept the graph anymore.

* Special Hamiltonians defined on a lattice, such as {class}`operator.BoseHubbard`, {class}`operator.Ising` and {class}`operator.Heisenberg`, now require the graph to be passed explicitly through a `graph` keyword argument.

* {class}`operator.LocalOperator` now default to real-valued matrix elements, except if you construct them with a complex-valued matrix. This is also valid for operators such as :func:`operator.spin.sigmax` and similars.

* When performing algebraic operations {code}`*, -, +` on pairs of {class}`operator.LocalOperator`, the dtype of the result iscomputed using standard numpy promotion logic.

  * Doing an operation in-place {code}`+=, -=, *=` on a real-valued operator will now fail if the other is complex. While this might seem annoying, it's useful to ensure that smaller types such as `float32` or `complex64` are preserved if the user desires to do so.

* {class}`AbstractMachine` has been removed. It's functionality is now split among the model itself, which is defined by the user and {class}`variational.MCState` for pure states or {class}`variational.MCMixedState` for mixed states.

  * The model, in general is composed by two functions, or an object with two functions: an `init(rng, sample_val)` function, accepting a {func}`jax.random.PRNGKey` object and an input, returning the parameters and the state of the model for that particular sample shape, and a {code}`apply(params, samples, **kwargs)` function, evaluating the model for the given parameters and inputs.

  * Some models (previously machines) such as the RBM (Restricted Boltzmann Machine) Machine, NDM (Neural Density Matrix) or MPS (Matrix Product State ansatz) are available in {ref}`Pre-built models`.

  * Machines, now called models, should be written using [Flax](https://flax.readthedocs.io/en/latest) or another jax framework.

  * Serialization and deserialization functionality has now been moved to {ref}`netket.variational.MCState`, which support the standard Flax interface through MsgPack. See [Flax docs](https://flax.readthedocs.io/en/latest/flax.serialization.html) for more information

  * {code}`AbstractMachine.init_random_parameters` functionality has now been absorbed into {meth}`netket.vqs.VariationalState.init_parameters`, which however has a different syntax.

* {ref}`Samplers <Sampler>` now require the Hilbert space upon which they sample to be passed in to the constructor.
Also note that several keyword arguments of the samplers have changed, and new one are available.

* It's now possible to change {ref}`Samplers <Sampler>` dtype, which controls the type of the output. By default they use double-precision samples (`np.float64`). Be wary of type promotion issues with your models.

* {ref}`Samplers <Sampler>` no longer take a machine as an argument.

* {ref}`Samplers <Sampler>` are now immutable (frozen) `dataclasses` (defined through `flax.struct.dataclass`) that only hold the sampling parameters. As a consequence it is no longer possible to change their settings such as `n_chains` or `n_sweeps` without creating a new sampler. If you wish to update only one parameter, it is possible to construct the new sampler with the updated value by using the `sampler.replace(parameter=new_value)` function.

* {ref}`Samplers <Sampler>` are no longer stateful objects. Instead, they can construct an immutable state object {ref}`netket.sampler.init_state`, which can be passed to sampling functions such as {ref}`netket.sampler.sample`, which now return also the updated state. However, unless you have particular use-cases we advise you use the variational state {ref}`MCState` instead.

* The {ref}`netket.optimizer` module has been overhauled, and now only re-exports flax optim module. We advise not to use netket's optimizer but instead to use [optax](https://github.com/deepmind/optax>) .

* The {ref}`netket.optimizer.SR` object now is only a set of options used to compute the SR matrix. The SR matrix, now called `quantum_geometric_tensor` can be obtained by calling {meth}`variational.MCState.quantum_geometric_tensor`. Depending on the settings, this can be a lazy object.

* `netket.Vmc` has been renamed to {ref}`netket.VMC`

* {ref}`netket.models.RBM` replaces the old {code}`RBM` machine, but has real parameters by default.

* As we rely on Jax, using {code}`dtype=float` or {code}`dtype=complex`, which are weak types, will sometimes lead to loss of precision because they might be converted to `float32`. Use {code}`np.float64` or {code}`np.complex128` instead if you want double precision when defining your models.<|MERGE_RESOLUTION|>--- conflicted
+++ resolved
@@ -24,15 +24,11 @@
 * `nk.nn.Dense(dtype=mydtype)` and related Modules (`Conv`, `DenseGeneral` and `ConvGeneral`) are deprecated. Please use `flax.linen.***(param_dtype=mydtype)` instead. Before flax v0.5 they did not support complex numbers properly within their modules, but starting with flax 0.5 they now do so we have removed our linear module wrappers and encourage you to use them. Please notice that the `dtype` argument previously used by netket should be changed to `param_dtype` to maintain the same effect. [#...](https://github.com/netket/netket/pull/...)  
 
 ### Bug Fixes
-<<<<<<< HEAD
-* Fixed bug where a `~nk.operator.LocalOperator` representing the identity would lead to a crash. [#1197](https://github.com/netket/netket/pull/1197)
+* Fixed bug where a `nk.operator.LocalOperator` representing the identity would lead to a crash. [#1197](https://github.com/netket/netket/pull/1197)
+* Fix a bug where Fermionic operators {class}`nkx.operator.FermionOperator2nd` would not result hermitian even if they were. [#1233](https://github.com/netket/netket/pull/1233)
+* Fix serialization of some arrays with complex dtype in `RuntimeLog` and `JsonLog` [#1258](https://github.com/netket/netket/pull/1258)
 * Fixed bug where the {class}`nk.callbacks.EarlyStopping` callback would not work as intended when hitting a local minima. [#1238](https://github.com/netket/netket/pull/1238)
 
-=======
-* Fixed bug where a `nk.operator.LocalOperator` representing the identity would lead to a crash. [#1197](https://github.com/netket/netket/pull/1197)
-* Use np.isclose to allow for some tolerance in checking the hermicity of a `nkx.operator.FermionOperator2nd` [#1233](https://github.com/netket/netket/pull/1233)
-* Fix serialization of some arrays with complex dtype in `RuntimeLog` and `JsonLog` [#1258](https://github.com/netket/netket/pull/1258)
->>>>>>> 4b572cb6
 
 ## NetKet 3.4.2 (BugFixes & DepWarns again)
 
