--- conflicted
+++ resolved
@@ -21,11 +21,8 @@
 
 * {class}`netket.experimental.SpinOrbitalFermions` attributes have been changed: {attr}`~netket.experimental.SpinOrbitalFermions.n_fermions` now always returns an integer with the total number of fermions in the system (if specified). A new attribute {attr}`~netket.experimental.SpinOrbitalFermions.n_fermions_per_spin` has been introduced that returns the same tuple of fermion number per spin subsector as before. A few fields are now marked as read-only as modifications where ignored [#1622](https://github.com/netket/netket/pull/1622).
 * The {class}`netket.nn.blocks.SymmExpSum` layer is now normalised by the number of elements in the symmetry group in order to maintain a reasonable normalisation [#1624](https://github.com/netket/netket/pull/1624).
-<<<<<<< HEAD
 * The labelling of spin sectors in {func}`netket.experimental.operator.fermion.create` and similar operators has now changed from the eigenvalue of the spin operator ({math}`\pm 1/2` and so on) to the eigenvalue of the Pauli matrices ({math}`\pm 1` and so on) [#1637](https://github.com/netket/netket/pull/1637).
-=======
 * The connected elements and expectation values of all non-simmetric fermionic operators is now changed in order to be correct [#1640](https://github.com/netket/netket/pull/1640).
->>>>>>> 7bf1eb19
 
 ### Improvements
 
