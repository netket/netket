```{currentmodule} netket
```

# Change Log

## NetKet 3.10 (⚙️ In development)

### Improvements

* Considerably reduced the memory consumption of `LocalOperators`, especially in the case of large local hilbert spaces. Also leveraged sparsity in the terms to speed up compilation (`_setup`) in the same cases [#1558](https://github.com/netket/netket/pull/1558).
* {class}`netket.nn.blocks.SymmExpSum` now works with inputs of arbitrary dimensions, while previously it errored for all inputs that were not 2D [#1616](https://github.com/netket/netket/pull/1616)
* Stop using `FrozenDict` from `flax` and instead return standard dictionaries for the variational parameters from the variational state. This makes it much easier to edit parameters [#1547](https://github.com/netket/netket/pull/1547).

### Breaking changes

* {class}`netket.experimental.SpinOrbitalFermions` attributes have been changed: {attr}`~netket.experimental.SpinOrbitalFermions.n_fermions` now always returns an integer with the total number of fermions in the system (if specified). A new attribute {attr}`~netket.experimental.SpinOrbitalFermions.n_fermions_per_spin` has been introduced that returns the same tuple of fermion number per spin subsector as before. A few fields are now marked as read-only as modifications where ignored [#1622](https://github.com/netket/netket/pull/1622).

### New Features

* It is now possible to disable netket's double precision default activation and force all calculations to be performed using single precision by setting the environment variable/configuration flag `NETKET_ENABLE_X64=0`, which also sets `JAX_ENABLE_X64=0`. When running with this flag, the number of warnings printed by jax is considerably reduced as well [#1544](https://github.com/netket/netket/pull/1544).
* Added the operator computing the Rényi2 entanglement entropy on Hilbert spaces with discrete dofs [#1591](https://github.com/netket/netket/pull/1591).
* Added new shortcuts to build the identity operator as {func}`netket.operator.spin.identity` and {func}`netket.operator.boson.identity` [#1601](https://github.com/netket/netket/pull/1601).
* Added new {class}`netket.hilbert.Particle` constructor that only takes as input the number of dimensions of the system [#1577](https://github.com/netket/netket/pull/1577).
<<<<<<< HEAD
* Added new {class}`netket.models.MeanFieldSlater2nd` model implementing a Slater ansatz [#1622](https://github.com/netket/netket/pull/1622).
* Added new {func}`netket.jax.logdet_cmplx` function to compute the complex log-determinant of a batch of matrices [#1622](https://github.com/netket/netket/pull/1622).
=======
* Added new {class}`netket.experimental.driver.VMC_SRt` driver, which leads in identical parameter updates as the standard Stochastic Reconfiguration with diagonal shift regularization. Therefore, it is essentially equivalent to using the standard {class}`nk.driver.VMC` with the {class}`nk.optimizer.SR` preconditioner. The advantage of this method is that it requires the inversion of a matrix with side number of samples instead of number of parameters, making this formulation particularly useful in typical deep learning scenarios [#1623](https://github.com/netket/netket/pull/1623).

### Breaking Changes
* The {class}`netket.nn.blocks.SymmExpSum` layer is now normalised by the number of elements in the symmetry group in order to maintain a reasonable normalisation [#1624](https://github.com/netket/netket/pull/1624).
>>>>>>> e2e918fb

### Bug Fixes

* Fixed minor bug where {class}`netket.operator.LocalOperator` could not be built with `np.matrix` object obtained by converting scipy sparse matrices to dense [#1597](https://github.com/netket/netket/pull/1597).
* Raise correct error instead of unintelligible one when multiplying {class}`netket.experimental.operator.FermionOperator2nd` with other operators [#1599](https://github.com/netket/netket/pull/1599).
* Do not rescale the output of `netket.jax.jacobian` by the square root of number of samples. Previously, when specifying `center=True` we were incorrectly rescaling the output [#1614](https://github.com/netket/netket/pull/1614).
* Fix bug in {class}`netket.operator.PauliStrings` that caused the dtype to get out of sync with the dtype of the internal arrays, causing errors when manipulating them symbolically [#1619](https://github.com/netket/netket/pull/1619).
* Fix bug that prevented the use of {class}`netket.operator.DiscreteJaxOperator` as observables with all drivers [#1625](https://github.com/netket/netket/pull/1625).

## NetKet 3.9.2

This release requires at least Python 3.9 and Jax 0.4.

### Bug Fixes

* Fix a bug introduced in version 3.9 for {class}`netket.experimental.driver.TDVPSchmitt` which resulted in the wrong dynamics [#1551](https://github.com/netket/netket/pull/1551).

## NetKet 3.9.1

### Bug Fixes

* Fix a bug in the construction of {class}`netket.operator.PauliStringsJax` in some cases [#1539](https://github.com/netket/netket/pull/1539).

## NetKet 3.9 (🔥 24 July 2023)

This release requires Python 3.8 and Jax 0.4.

### New Features
* `netket.callbacks.EarlyStopping` now supports relative tolerances for determining when to stop [#1481](https://github.com/netket/netket/pull/1481).
* `netket.callbacks.ConvergenceStopping` has been added, which can stop a driver when the loss function reaches a certain threshold [#1481](https://github.com/netket/netket/pull/1481).
* A new base class {class}`netket.operator.DiscreteJaxOperator` has been added, which will be used as a base class for a set of operators that are jax-compatible [#1506](https://github.com/netket/netket/pull/1506).
* {func}`netket.sampler.rules.HamiltonianRule` has been split into two implementations, {class}`netket.sampler.rules.HamiltonianRuleJax` and {class}`netket.sampler.rules.HamiltonianRuleNumba`, which are to be used for {class}`~netket.operator.DiscreteJaxOperator` and standard numba-based {class}`~netket.operator.DiscreteOperator`s. The user-facing API is unchanged, but the returned type might now depend on the input operator [#1514](https://github.com/netket/netket/pull/1514).
* {class}`netket.operator.PauliStringsJax` is a new operator that behaves as `netket.operator.PauliStrings` but is Jax-compatible, meaning that it can be used inside of jax-jitted contexts and works better with chunking. It can also be constructed starting from a standard Ising operator by calling `operator.to_jax_operator()` [#1506](https://github.com/netket/netket/pull/1506).
* {class}`netket.operator.IsingJax` is a new operator that behaves as `netket.operator.Ising` but is Jax-compatible, meaning that it can be used inside of jax-jitted contexts and works better with chunking. It can also be constructed starting from a standard Ising operator by calling `operator.to_jax_operator()` [#1506](https://github.com/netket/netket/pull/1506).
* Added a new method {meth}`netket.operator.LocalOperator.to_pauli_strings` to convert {class}`netket.operator.LocalOperator` to {class}`netket.operator.PauliStrings`. As PauliStrings can be converted to Jax-operators, this now allows to convert arbitrary operators to Jax-compatible ones [#1515](https://github.com/netket/netket/pull/1515).
* The constructor of {meth}`~netket.optimizer.qgt.QGTOnTheFly` now takes an optional boolean argument `holomorphic : Optional[bool]` in line with the other geometric tensor implementations. This flag does not affect the computation algorithm, but will be used to raise an error if the user attempts to call {meth}`~netket.optimizer.qgt.QGTOnTheFly.to_dense()` with a non-holomorphic ansatz. While this might break past code, the numerical results were incorrect.

### Breaking Changes
* The first two axes in the output of the samplers have been swapped, samples are now of shape `(n_chains, n_samples_per_chain, ...)` consistent with `netket.stats.statistics`. Custom samplers need to be updated to return arrays of shape `(n_chains, n_samples_per_chain, ...)` instead of `(n_samples_per_chain, n_chains, ...)`. [#1502](https://github.com/netket/netket/pull/1502)
* The tolerance arguments of {class}`~netket.experimental.dynamics.TDVPSchmitt` have all been renamed to more understandable quantities without inspecting the source code. In particular,  `num_tol` has been renamed to `rcond`, `svd_tol` to `rcond_smooth` and `noise_tol` to `noise_atol`.

### Deprecations
* `netket.vqs.ExactState` has been renamed to {class}`netket.vqs.FullSumState` to better reflect what it does. Using the old name will now raise a warning [#1477](https://github.com/netket/netket/pull/1477).


### Known Issues
* The new `Jax`-friendly operators do not work with {class}`netket.vqs.FullSumState` because they are not hashable. This will be fixed in a minor patch (coming soon).


## NetKet 3.8 (8 May 2023)

This is the last NetKet release to support Python 3.7 and Jax 0.3.
Starting with NetKet 3.9 we will require Jax 0.4, which in turns requires Python 3.8 (and soon 3.9).

### New features
* {class}`netket.hilbert.TensorHilbert` has been generalised and now works with both discrete, continuous or a combination of discrete and continuous hilbert spaces [#1437](https://github.com/netket/netket/pull/1437).
* NetKet is now compatible with Numba 0.57 and therefore with Python 3.11 [#1462](https://github.com/netket/netket/pull/1462).
* The new Metropolis sampling transition proposal rules {func}`netket.sampler.rules.MultipleRules` has been added, which can be used to pick from different transition proposals according to a certain probability distribution.
* The new Metropolis sampling transition proposal rules {func}`netket.sampler.rules.TensorRule` has been added, which can be used to combine different transition proposals acting on different subspaces of the Hilbert space together.
* The new Metropolis sampling transition proposal rules {func}`netket.sampler.rules.FixedRule` has been added, which does not change the configuration.

### Deprecations
* The non-public API function to select the default QGT mode for `QGTJacobian`, located at `nk.optimizer.qgt.qgt_jacobian_common.choose_jacobian_mode` has been renamed and made part of the public API of as `nk.jax.jacobian_default_mode`. If you were using this function, please update your codes [#1473](https://github.com/netket/netket/pull/1473).

### Bug Fixes
* Fix issue [#1435](https://github.com/netket/netket/issues/1435), where a 0-tangent originating from integer samples was not correctly handled by {func}`nk.jax.vjp` [#1436](https://github.com/netket/netket/pull/1436).
* Fixed a bug in {class}`netket.sampler.rules.LangevinRule` when setting `chunk_size` [#1465](https://github.com/netket/netket/pull/1465).

### Improvements
* {class}`netket.operator.ContinuousOperator` has been improved and now they correctly test for equality and generate a consistent hash. Moreover, the internal logic of {class}`netket.operator.SumOperator` and {class}`netket.operator.Potential` has been improved, and they lead to less recompilations when constructed again but identical. A few new attributes for those operators have also been exposed [#1440](https://github.com/netket/netket/pull/1440).
* {func}`nk.nn.to_array` accepts an optional keyword argument `chunk_size`, and related methods on variational states now use the chunking specified in the variational state when generating the dense array [#1470](https://github.com/netket/netket/pull/1470).

### Breaking Changes
* Jax version `0.4` is now required, meaning that NetKet no longer works on Python 3.7.


## NetKet 3.7 (💘 13 february 2023)

### New features
* Input and hidden layer masks can now be specified for {class}`netket.models.GCNN` [#1387](https://github.com/netket/netket/pull/1387).
* Support for Jax 0.4 added [#1416](https://github.com/netket/netket/pull/1416).
* Added a continuous space langevin-dynamics transition rule {class}`netket.sampler.rules.LangevinRule` and its corresponding shorthand for constructing the MCMC sampler {func}`netket.sampler.MetropolisAdjustedLangevin` [#1413](https://github.com/netket/netket/pull/1413).
* Added an experimental Quantum State Reconstruction driver at {class}`netket.experimental.QSR` to reconstruct states from data coming from quantum computers or simulators [#1427](https://github.com/netket/netket/pull/1427).
* Added `netket.nn.blocks.SymmExpSum` flax module that symmetrizes a bare neural network module by summing the wave-function over all possible symmetry-permutations given by a certain symmetry group [#1433](https://github.com/netket/netket/pull/1433).

### Breaking Changes
* Parameters of models {class}`netket.models.GCNN` and layers {class}`netket.nn.DenseSymm` and {class}`netket.nn.DenseEquivariant` are stored as an array of shape '[features,in_features,mask_size]'. Masked parameters are now excluded from the model instead of multiplied by zero [#1387](https://github.com/netket/netket/pull/1387).

### Improvements
* The underlying extension API for Autoregressive models that can be used with Ancestral/Autoregressive samplers has been simplified and stabilized and will be documented as part of the public API. For most models, you should now inherit from {class}`netket.models.AbstractARNN` and define the method {meth}`~netket.models.AbstractARNN.conditionals_log_psi`. For additional performance, implementers can also redefine {meth}`~netket.models.AbstractARNN.__call__` and {meth}`~netket.models.AbstractARNN.conditional` but this should not be needed in general. This will cause some breaking changes if you were relying on the old undocumented interface [#1361](https://github.com/netket/netket/pull/1361).
* {class}`netket.operator.PauliStrings` now works with non-homogeneous Hilbert spaces, such as those obtained by taking the tensor product of multiple Hilbert spaces [#1411](https://github.com/netket/netket/pull/1411).
* The {class}`netket.operator.LocalOperator` now keep sparse matrices sparse, leading to faster algebraic manipulations of those objects. The overall computational and memory cost is, however, equivalent, when running VMC calculations. All pre-constructed operators such as {func}`netket.operator.spin.sigmax` and {func}`netket.operator.boson.create` now build sparse-operators [#1422](https://github.com/netket/netket/pull/1422).
* When multiplying an operator by it's conjugate transpose NetKet does not return anymore a lazy {class}`~netket.operator.Squared` object if the operator is hermitian. This avoids checking if the object is hermitian which greatly speeds up algebric manipulations of operators, and returns more unbiased epectation values [#1423](https://github.com/netket/netket/pull/1423).

### Bug Fixes
* Fixed a bug where {meth}`nk.hilbert.Particle.random_state` could not be jit-compiled, and therefore could not be used in the sampling [#1401](https://github.com/netket/netket/pull/1401).
* Fixed bug [#1405](https://github.com/netket/netket/pull/1405) where {meth}`nk.nn.DenseSymm` and {meth}`nk.models.GCNN` did not work or correctly consider masks [#1428](https://github.com/netket/netket/pull/1428).

### Deprecations
* {meth}`netket.models.AbstractARNN._conditional` has been removed from the API, and its use will throw a deprecation warning. Update your ARNN models accordingly! [#1361](https://github.com/netket/netket/pull/1361).
* Several undocumented internal methods from {class}`netket.models.AbstractARNN` have been removed [#1361](https://github.com/netket/netket/pull/1361).


## NetKet 3.6 (🏔️ 6 November 2022)

### New features
* Added a new 'Full statevector' model {class}`netket.models.LogStateVector` that stores the exponentially large state and can be used as an exact ansatz [#1324](https://github.com/netket/netket/pull/1324).
* Added a new experimental {class}`~netket.experimental.driver.TDVPSchmitt` driver, implementing the signal-to-noise ratio TDVP regularisation by Schmitt and Heyl [#1306](https://github.com/netket/netket/pull/1306).
* Added a new experimental {class}`~netket.experimental.driver.TDVPSchmitt` driver, implementing the signal-to-noise ratio TDVP regularisation by Schmitt and Heyl [#1306](https://github.com/netket/netket/pull/1306).
* QGT classes accept a `chunk_size` parameter that overrides the `chunk_size` set by the variational state object [#1347](https://github.com/netket/netket/pull/1347).
* {func}`~netket.optimizer.qgt.QGTJacobianPyTree` and {func}`~netket.optimizer.qgt.QGTJacobianDense` support diagonal entry regularisation with constant and scale-invariant contributions. They accept a new `diag_scale` argument to pass the scale-invariant component [#1352](https://github.com/netket/netket/pull/1352).
* {func}`~netket.optimizer.SR` preconditioner now supports scheduling of the diagonal shift and scale regularisations [#1364](https://github.com/netket/netket/pull/1364).

### Improvements
* {meth}`~netket.vqs.ExactState.expect_and_grad` now returns a {class}`netket.stats.Stats` object that also contains the variance, as {class}`~netket.vqs.MCState` does [#1325](https://github.com/netket/netket/pull/1325).
* Experimental RK solvers now store the error of the last timestep in the integrator state [#1328](https://github.com/netket/netket/pull/1328).
* {class}`~netket.operator.PauliStrings` can now be constructed by passing a single string, instead of the previous requirement of a list of strings [#1331](https://github.com/netket/netket/pull/1331).
* {class}`~flax.core.frozen_dict.FrozenDict` can now be logged to netket's loggers, meaning that one does no longer need to unfreeze the parameters before logging them [#1338](https://github.com/netket/netket/pull/1338).
* Fermion operators are much more efficient and generate fewer connected elements [#1279](https://github.com/netket/netket/pull/1279).
* NetKet now is completely PEP 621 compliant and does not have anymore a `setup.py` in favour of a `pyproject.toml` based on [hatchling](https://hatch.pypa.io/latest/). To install NetKet you should use a recent version of `pip` or a compatible tool such as poetry/hatch/flint [#1365](https://github.com/netket/netket/pull/1365).
* {func}`~netket.optimizer.qgt.QGTJacobianDense` can now be used with {class}`~netket.vqs.ExactState` [#1358](https://github.com/netket/netket/pull/1358).


### Bug Fixes
* {meth}`netket.vqs.ExactState.expect_and_grad` returned a scalar while {meth}`~netket.vqs.ExactState.expect` returned a {class}`netket.stats.Stats` object with 0 error. The inconsistency has been addressed and now they both return a `Stats` object. This changes the format of the files logged when running `VMC`, which will now store the average under `Mean` instead of `value` [#1325](https://github.com/netket/netket/pull/1325).
* {func}`netket.optimizer.qgt.QGTJacobianDense` now returns the correct output for models with mixed real and complex parameters [#1397](https://github.com/netket/netket/pull/1397)

### Deprecations
* The `rescale_shift` argument of {func}`~netket.optimizer.qgt.QGTJacobianPyTree` and {func}`~netket.optimizer.qgt.QGTJacobianDense` is deprecated inf avour the more flexible syntax with `diag_scale`. `rescale_shift=False` should be removed. `rescale_shift=True` should be replaced with `diag_scale=old_diag_shift`. [#1352](https://github.com/netket/netket/pull/1352).
* The call signature of preconditioners passed to {class}`netket.driver.VMC` and other drivers has changed as a consequence of scheduling, and preconditioners should now accept an extra optional argument `step`. The old signature is still supported but is deprecated and will eventually be removed [#1364](https://github.com/netket/netket/pull/1364).


## NetKet 3.5.2 (Bug Fixes) - 30 October 2022

### Bug Fixes
* {class}`~netket.operator.PauliStrings` now support the subtraction operator [#1336](https://github.com/netket/netket/pull/1336).
* Autoregressive networks had a default activation function (`selu`) that did not act on the imaginary part of the inputs. We now changed that, and the activation function is `reim_selu`, which acts independently on the real and imaginary part. This changes nothing for real parameters, but improves the defaults for complex ones [#1371](https://github.com/netket/netket/pull/1371).
* A **major performance degradation** that arose when using {class}`~netket.operator.LocalOperator` has been addressed. The bug caused our operators to be recompiled every time they were queried, imposing a large overhead [1377](https://github.com/netket/netket/pull/1377).


## NetKet 3.5.1 (Bug Fixes)

### New features
* Added a new configuration option `netket.config.netket_experimental_disable_ode_jit` to disable jitting of the ODE solvers. This can be useful to avoid hangs that might happen when working on GPUs with some particular systems [#1304](https://github.com/netket/netket/pull/1304).

### Bug Fixes
* Continuous operatorors now work correctly when `chunk_size != None`. This was broken in v3.5 [#1316](https://github.com/netket/netket/pull/1316).
* Fixed a bug ([#1101](https://github.com/netket/netket/pull/1101)) that crashed NetKet when trying to take the product of two different Hilber spaces. It happened because the logic to build a `TensorHilbert` was ending in an endless loop. [#1321](https://github.com/netket/netket/pull/1321).


## NetKet 3.5 (☀️ 18 August 2022)

[GitHub commits](https://github.com/netket/netket/compare/v3.4...master).

This release adds support and needed functions to run TDVP for neural networks with real/non-holomorphic parameters, an experimental HDF5 logger, and an `MCState` method to compute the local estimators of an observable for a set of samples.

This release also drops support for older version of flax, while adopting the new interface which completely supports complex-valued neural networks. Deprecation warnings might be raised if you were using some layers from `netket.nn` that are now avaiable in flax.

A new, more accurate, estimation of the autocorrelation time has been introduced, but it is disabled by default. We welcome feedback.

### New features

* The method {meth}`~netket.vqs.MCState.local_estimators` has been added, which returns the local estimators `O_loc(s) = 〈s|O|ψ〉 / 〈s|ψ〉` (which are known as local energies if `O` is the Hamiltonian). [#1179](https://github.com/netket/netket/pull/1179)
* The permutation equivariant {class}`nk.models.DeepSetRelDistance` for use with particles in periodic potentials has been added together with an example. [#1199](https://github.com/netket/netket/pull/1199)
* The class {class}`HDF5Log` has been added to the experimental submodule. This logger writes log data and variational state variables into a single HDF5 file. [#1200](https://github.com/netket/netket/issues/1200)
* Added a new method {meth}`~nk.logging.RuntimeLog.serialize` to store the content of the logger to disk [#1255](https://github.com/netket/netket/issues/1255).
* New {class}`nk.callbacks.InvalidLossStopping` which stops optimisation if the loss function reaches a `NaN` value. An optional `patience` argument can be set. [#1259](https://github.com/netket/netket/pull/1259)
* Added a new method {meth}`nk.graph.SpaceGroupBuilder.one_arm_irreps` to construct GCNN projection coefficients to project on single-wave-vector components of irreducible representations. [#1260](https://github.com/netket/netket/issues/1260).
* New method {meth}`~nk.vqs.MCState.expect_and_forces` has been added, which can be used to compute the variational forces generated by an operator, instead of only the (real-valued) gradient of an expectation value. This in general is needed to write the TDVP equation or other similar equations. [#1261](https://github.com/netket/netket/issues/1261)
* TDVP now works for real-parametrized wavefunctions as well as non-holomorphic ones because it makes use of {meth}`~nk.vqs.MCState.expect_and_forces`. [#1261](https://github.com/netket/netket/issues/1261)
* New method {meth}`~nk.utils.group.Permutation.apply_to_id` can be used to apply a permutation (or a permutation group) to one or more lattice indices. [#1293](https://github.com/netket/netket/issues/1293)
* It is now possible to disable MPI by setting the environment variable `NETKET_MPI`. This is useful in cases where mpi4py crashes upon load [#1254](https://github.com/netket/netket/issues/1254).
* The new function {func}`nk.nn.binary_encoding` can be used to encode a set of samples according to the binary shape defined by an Hilbert space. It should be used similarly to {func}`flax.linen.one_hot` and works with non homogeneous Hilbert spaces [#1209](https://github.com/netket/netket/issues/1209).
* A new method to estimate the correlation time in Markov chain Monte Carlo (MCMC) sampling has been added to the {func}`nk.stats.statistics` function, which uses the full FFT transform of the input data. The new method is not enabled by default, but can be turned on by setting the `NETKET_EXPERIMENTAL_FFT_AUTOCORRELATION` environment variable to `1`. In the future we might turn this on by default [#1150](https://github.com/netket/netket/issues/1150).

### Dependencies
* NetKet now requires at least Flax v0.5

### Deprecations

* `nk.nn.Module` and `nk.nn.compact` have been deprecated. Please use the {class}`flax.linen.Module` and {func}`flax.linen.compact` instead.
* `nk.nn.Dense(dtype=mydtype)` and related Modules (`Conv`, `DenseGeneral` and `ConvGeneral`) are deprecated. Please use `flax.linen.***(param_dtype=mydtype)` instead. Before flax v0.5 they did not support complex numbers properly within their modules, but starting with flax 0.5 they now do so we have removed our linear module wrappers and encourage you to use them. Please notice that the `dtype` argument previously used by netket should be changed to `param_dtype` to maintain the same effect. [#...](https://github.com/netket/netket/pull/...)  

### Bug Fixes
* Fixed bug where a `nk.operator.LocalOperator` representing the identity would lead to a crash. [#1197](https://github.com/netket/netket/pull/1197)
* Fix a bug where Fermionic operators {class}`nkx.operator.FermionOperator2nd` would not result hermitian even if they were. [#1233](https://github.com/netket/netket/pull/1233)
* Fix serialization of some arrays with complex dtype in `RuntimeLog` and `JsonLog` [#1258](https://github.com/netket/netket/pull/1258)
* Fixed bug where the {class}`nk.callbacks.EarlyStopping` callback would not work as intended when hitting a local minima. [#1238](https://github.com/netket/netket/pull/1238)
* `chunk_size` and the random seed of Monte Carlo variational states are now serialised. States serialised previous to this change can no longer be unserialised [#1247](https://github.com/netket/netket/pull/1247)
* Continuous-space hamiltonians now work correctly with neural networks with complex parameters [#1273](https://github.com/netket/netket/pull/1273).
* NetKet now works under MPI with recent versions of jax (>=0.3.15) [#1291](https://github.com/netket/netket/pull/1291).

## NetKet 3.4.2 (BugFixes & DepWarns again)

[GitHub commits](https://github.com/netket/netket/compare/v3.4.1...v3.4.2).

### Internal Changes
* Several deprecation warnings related to `jax.experimental.loops` being deprecated have been resolved by changing those calls to {func}`jax.lax.fori_loop`. Jax should feel more tranquillo now. [#1172](https://github.com/netket/netket/pull/1172)

### Bug Fixes
* Several _type promotion_ bugs that would end up promoting single-precision models to double-precision have been squashed. Those involved `nk.operator.Ising` and `nk.operator.BoseHubbard`[#1180](https://github.com/netket/netket/pull/1180), `nkx.TDVP` [#1186](https://github.com/netket/netket/pull/1186) and continuous-space samplers and operators [#1187](https://github.com/netket/netket/pull/1187).
* `nk.operator.Ising`, `nk.operator.BoseHubbard` and `nk.operator.LocalLiouvillian` now return connected samples with the same precision (`dtype`) as the input samples. This allows to preserve low precision along the computation when using those operators.[#1180](https://github.com/netket/netket/pull/1180)
* `nkx.TDVP` now updates the expectation value displayed in the progress bar at every time step. [#1182](https://github.com/netket/netket/pull/1182)
* Fixed bug [#1192](https://github.com/netket/netket/pull/1192) that affected most operators (`nk.operator.LocalOperator`) constructed on non-homogeneous hilbert spaces. This bug was first introduced in version 3.3.4 and affects all subsequent versions until 3.4.2. [#1193](https://github.com/netket/netket/pull/1193)
* It is now possible to add an operator and it's lazy transpose/hermitian conjugate [#1194](https://github.com/netket/netket/pull/1194)



## NetKet 3.4.1 (BugFixes & DepWarns)

[GitHub commits](https://github.com/netket/netket/compare/v3.4...v3.4.1).

### Internal Changes
* Several deprecation warnings related to `jax.tree_util.tree_multimap` being deprecated have been resolved by changing those calls to `jax.tree_util.tree_map`. Jax should feel more tranquillo now. [#1156](https://github.com/netket/netket/pull/1156)

### Bug Fixes
* ~`TDVP` now supports model with real parameters such as `RBMModPhase`. [#1139](https://github.com/netket/netket/pull/1139)~ (not yet fixed)
* An error is now raised when user attempts to construct a `LocalOperator` with a matrix of the wrong size (bug [#1157](https://github.com/netket/netket/pull/1157). [#1158](https://github.com/netket/netket/pull/1158)
* A bug where `QGTJacobian` could not be used with models in single precision has been addressed (bug [#1153](https://github.com/netket/netket/pull/1153). [#1155](https://github.com/netket/netket/pull/1155)


## NetKet 3.4 (Special 🧱 edition)

[GitHub commits](https://github.com/netket/netket/compare/v3.3...v3.4).

### New features
* `Lattice` supports specifying arbitrary edge content for each unit cell via the kwarg `custom_edges`. A generator for hexagonal lattices with coloured edges is implemented as `nk.graph.KitaevHoneycomb`. `nk.graph.Grid` again supports colouring edges by direction. [#1074](https://github.com/netket/netket/pull/1074)
* Fermionic hilbert space (`nkx.hilbert.SpinOrbitalFermions`) and fermionic operators (`nkx.operator.fermion`) to treat systems with a finite number of Orbitals have been added to the experimental submodule. The operators are also integrated with [OpenFermion](https://quantumai.google/openfermion). Those functionalities are still in development and we would welcome feedback. [#1090](https://github.com/netket/netket/pull/1090)
* It is now possible to change the integrator of a `TDVP` object without reconstructing it. [#1123](https://github.com/netket/netket/pull/1123)
* A `nk.nn.blocks` has been added and contains an `MLP` (Multi-Layer Perceptron). [#1295](https://github.com/netket/netket/pull/1295)

### Breaking Changes
* The gradient for models with real-parameter is now multiplied by 2. If your model had real parameters you might need to change the learning rate and halve it. Conceptually this is a bug-fix, as the value returned before was wrong (see Bug Fixes section below for additional details) [#1069](https://github.com/netket/netket/pull/1069)
* In the statistics returned by `netket.stats.statistics`, the `.R_hat` diagnostic has been updated to be able to detect non-stationary chains via the split-Rhat diagnostic (see, e.g., Gelman et al., [Bayesian Data Analysis](http://www.stat.columbia.edu/~gelman/book/), 3rd edition). This changes (generally increases) the numerical values of `R_hat` for existing simulations, but should strictly improve its capabilities to detect MCMC convergence failure. [#1138](https://github.com/netket/netket/pull/1138)

### Internal Changes

### Bug Fixes
* The gradient obtained with `VarState.expect_and_grad` for models with real-parameters was off by a factor of $ 1/2 $ from the correct value. This has now been corrected. As a consequence, the correct gradient for real-parameter models is equal to the old times 2. If your model had real parameters you might need to change the learning rate and halve it. [#1069](https://github.com/netket/netket/pull/1069)
* Support for coloured edges in `nk.graph.Grid`, removed in [#724](https://github.com/netket/netket/pull/724), is now restored. [#1074](https://github.com/netket/netket/pull/1074)
* Fixed bug that prevented calling `.quantum_geometric_tensor` on `netket.vqs.ExactState`. [#1108](https://github.com/netket/netket/pull/1108)
* Fixed bug where the gradient of `C->C` models (complex parameters, complex output) was computed incorrectly with `nk.vqs.ExactState`. [#1110](https://github.com/netket/netket/pull/1110)
* Fixed bug where `QGTJacobianDense.state` and `QGTJacobianPyTree.state` would not correctly transform the starting point `x0` if `holomorphic=False`. [#1115](https://github.com/netket/netket/pull/1115)
* The gradient of the expectation value obtained with `VarState.expect_and_grad` for `SquaredOperator`s was off by a factor of 2 in some cases, and wrong in others. This has now been fixed. [#1065](https://github.com/netket/netket/pull/1065).

## NetKet 3.3.2 (🐛 Bug Fixes)

### Internal Changes
* Support for Python 3.10 [#952](https://github.com/netket/netket/pull/952).
* The minimum [optax](https://github.com/deepmind/optax) version is now `0.1.1`, which finally correctly supports complex numbers. The internal implementation of Adam which was introduced in 3.3 ([#1069](https://github.com/netket/netket/pull/1069)) has been removed. If an older version of `optax` is detected, an import error is thrown to avoid providing wrong numerical results. Please update your optax version! [#1097](https://github.com/netket/netket/pull/1097)

### Bug Fixes
* Allow `LazyOperator@densevector` for operators such as lazy `Adjoint`, `Transpose` and `Squared`. [#1068](https://github.com/netket/netket/pull/1068)
* The logic to update the progress bar in {class}`nk.experimental.TDVP` has been improved, and it should now display updates even if there are very sparse `save_steps`. [#1084](https://github.com/netket/netket/pull/1084)
* The `nk.logging.TensorBoardLog` is now lazily initialized to better work in an MPI environment. [#1086](https://github.com/netket/netket/pull/1086)
* Converting a `nk.operator.BoseHubbard` to a `nk.operator.LocalOperator` multiplied by 2 the nonlinearity `U`. This has now been fixed. [#1102](https://github.com/netket/netket/pull/1102)


## NetKet 3.3.1 (🐛 Bug Fixes)

[GitHub commits](https://github.com/netket/netket/compare/v3.3...v3.3.1).

* Initialisation of all implementations of `DenseSymm`, `DenseEquivariant`, `GCNN` now defaults to truncated normals with Lecun variance scaling. For layers without masking, there should be no noticeable change in behaviour. For masked layers, the same variance scaling now works correctly. [#1045](https://github.com/netket/netket/pull/1045)
* Fix bug that prevented gradients of non-hermitian operators to be computed. The feature is still marked as experimental but will now run (we do not guarantee that results are correct). [#1053](https://github.com/netket/netket/pull/1053)
* Common lattice constructors such as `Honeycomb` now accepts the same keyword arguments as `Lattice`. [#1046](https://github.com/netket/netket/pull/1046)
* Multiplying a `QGTOnTheFly` representing the real part of the QGT (showing up when the ansatz has real parameters) with a complex vector now throws an error. Previously the result would be wrong, as the imaginary part [was casted away](https://github.com/netket/netket/issues/789#issuecomment-871145119). [#885](https://github.com/netket/netket/pull/885)


## NetKet 3.3 (🎁 20 December 2021)

[GitHub commits](https://github.com/netket/netket/compare/v3.2...v3.3).

### New features
* The interface to define expectation and gradient function of arbitrary custom operators is now stable. If you want to define it for a standard operator that can be written as an average of local expectation terms, you can now define a dispatch rule for {func}`netket.vqs.get_local_kernel_arguments` and {func}`netket.vqs.get_local_kernel`. The old mechanism is still supported, but we encourage to use the new mechanism as it is more terse. [#954](https://github.com/netket/netket/pull/954)
* {func}`nk.optimizer.Adam` now supports complex parameters, and you can use {func}`nk.optimizer.split_complex` to make optimizers process complex parameters as if they are pairs of real parameters. [#1009](https://github.com/netket/netket/pull/1009)
* Chunking of `MCState.expect` and `MCState.expect_and_grad` computations is now supported, which allows to bound the memory cost in exchange of a minor increase in computation time. [#1006](https://github.com/netket/netket/pull/1006) (and discussions in [#918](https://github.com/netket/netket/pull/918) and [#830](https://github.com/netket/netket/pull/830))
* A new variational state that performs exact summation over the whole Hilbert space has been added. It can be constructed with {class}`nk.vqs.ExactState` and supports the same Jax neural networks as {class}`nk.vqs.MCState`. [#953](https://github.com/netket/netket/pull/953)
* {func}`nk.nn.DenseSymm` allows multiple input features. [#1030](https://github.com/netket/netket/pull/1030)
* [Experimental] A new time-evolution driver {class}`nk.experimental.TDVP` using the time-dependent variational principle (TDVP) has been added. It works with time-independent and time-dependent Hamiltonians and Liouvillians. [#1012](https://github.com/netket/netket/pull/1012)
* [Experimental] A set of JAX-compatible Runge-Kutta ODE integrators has been added for use together with the new TDVP driver. [#1012](https://github.com/netket/netket/pull/1012)

### Breaking Changes
* The method `sample_next` in `Sampler` and exact samplers (`ExactSampler` and `ARDirectSampler`) is removed, and it is only defined in `MetropolisSampler`. The module function `nk.sampler.sample_next` also only works with `MetropolisSampler`. For exact samplers, please use the method `sample` instead. [#1016](https://github.com/netket/netket/pull/1016)
* The default value of `n_chains_per_rank` in `Sampler` and exact samplers is changed to 1, and specifying `n_chains` or `n_chains_per_rank` when constructing them is deprecated. Please change `chain_length` when calling `sample`. For `MetropolisSampler`, the default value is changed from `n_chains = 16` (across all ranks) to `n_chains_per_rank = 16`. [#1017](https://github.com/netket/netket/pull/1017)
* `GCNN_Parity` allowed biasing both the parity-preserving and the parity-flip equivariant layers. These enter into the network output the same way, so having both is redundant and makes QGTs unstable. The biases of the parity-flip layers are now removed. The previous behaviour can be restored using the deprecated `extra_bias` switch; we only recommend this for loading previously saved parameters. Such parameters can be transformed to work with the new default using `nk.models.update_GCNN_parity`. [#1030](https://github.com/netket/netket/pull/1030)
* Kernels of `DenseSymm` are now three-dimensional, not two-dimensional. Parameters saved from earlier implementations can be transformed to the new convention using `nk.nn.update_dense_symm`. [#1030](https://github.com/netket/netket/pull/1030)

### Deprecations
* The method `Sampler.samples` is added to return a generator of samples. The module functions `nk.sampler.sampler_state`, `reset`, `sample`, `samples`, and `sample_next` are deprecated in favor of the corresponding class methods. [#1025](https://github.com/netket/netket/pull/1025)
* Kwarg `in_features` of `DenseEquivariant` is deprecated; the number of input features are inferred from the input. [#1030](https://github.com/netket/netket/pull/1030)
* Kwarg `out_features` of `DenseEquivariant` is deprecated in favour of `features`. [#1030](https://github.com/netket/netket/pull/1030)

### Internal Changes
* The definitions of `MCState` and `MCMixedState` have been moved to an internal module, `nk.vqs.mc` that is hidden by default. [#954](https://github.com/netket/netket/pull/954)
* Custom deepcopy for `LocalOperator` to avoid building `LocalOperator` from scratch each time it is copied [#964](https://github.com/netket/pull/964)

### Bug Fixes
* The constructor of `TensorHilbert` (which is used by the product operator `*` for inhomogeneous spaces) no longer fails when one of the component spaces is non-indexable. [#1004](https://github.com/netket/netket/pull/1004)
* The {func}`~nk.hilbert.random.flip_state` method used by `MetropolisLocal` now throws an error when called on a {class}`nk.hilbert.ContinuousHilbert` hilbert space instead of entering an endless loop. [#1014](https://github.com/netket/netket/pull/1014)
* Fixed bug in conversion to qutip for `MCMixedState`, where the resulting shape (hilbert space size) was wrong. [#1020](https://github.com/netket/netket/pull/1020)
* Setting `MCState.sampler` now recomputes `MCState.chain_length` according to `MCState.n_samples` and the new `sampler.n_chains`. [#1028](https://github.com/netket/netket/pull/1028)
* `GCNN_Parity` allowed biasing both the parity-preserving and the parity-flip equivariant layers. These enter into the network output the same way, so having both is redundant and makes QGTs unstable. The biases of the parity-flip layers are now removed. [#1030](https://github.com/netket/netket/pull/1030)


## NetKet 3.2 (26 November 2021)

[GitHub commits](https://github.com/netket/netket/compare/v3.1...v3.2).

### New features
* `GraphOperator` (and `Heisenberg`) now support passing a custom mapping of graph nodes to Hilbert space sites via the new `acting_on_subspace` argument. This makes it possible to create `GraphOperator`s that act on a subset of sites, which is useful in composite Hilbert spaces. [#924](https://github.com/netket/netket/pull/924)
* `PauliString` now supports any Hilbert space with local size 2. The Hilbert space is now the optional first argument of the constructor. [#960](https://github.com/netket/netket/pull/960)
* `PauliString` now can be multiplied and summed together, performing some simple algebraic simplifications on the strings they contain. They also lazily initialize their internal data structures, making them faster to construct but slightly slower the first time that their matrix elements are accessed. [#955](https://github.com/netket/netket/pull/955)
* `PauliString`s can now be constructed starting from an `OpenFermion` operator. [#956](https://github.com/netket/netket/pull/956)
* In addition to nearest-neighbor edges, `Lattice` can now generate edges between next-nearest and, more generally, k-nearest neighbors via the constructor argument `max_neighbor_order`. The edges can be distinguished by their `color` property (which is used, e.g., by `GraphOperator` to apply different bond operators). [#970](https://github.com/netket/netket/pull/970)
* Two continuous-space operators (`KineticEnergy` and `PotentialEnergy`) have been implemented. [#971](https://github.com/netket/netket/pull/971)
* `Heisenberg` Hamiltonians support different coupling strengths on `Graph` edges with different colors. [#972](https://github.com/netket/netket/pull/972).
* The `little_group` and `space_group_irreps` methods of `SpaceGroupBuilder` take the wave vector as either varargs or iterables. [#975](https://github.com/netket/netket/pull/975)
* A new `netket.experimental` submodule has been created and all experimental features have been moved there. Note that in contrast to the other `netket` submodules, `netket.experimental` is not imported by default. [#976](https://github.com/netket/netket/pull/976)

### Breaking Changes
* Moved `nk.vqs.variables_from_***` to `nk.experimental.vqs` module. Also moved the experimental samplers to `nk.sampler.MetropolisPt` and `nk.sampler.MetropolisPmap` to `nk.experimental.sampler`. [#976](https://github.com/netket/netket/pull/976)
* `operator.size`, has been deprecated. If you were using this function, please transition to `operator.hilbert.size`. [#985](https://github.com/netket/netket/pull/985)

### Bug Fixes
* A bug where `LocalOperator.get_conn_flattened` would read out-of-bounds memory has been fixed. It is unlikely that the bug was causing problems, but it triggered warnings when running Numba with boundscheck activated. [#966](https://github.com/netket/netket/pull/966)
* The dependency `python-igraph` has been updated to `igraph` following the rename of the upstream project in order to work on conda. [#986](https://github.com/netket/netket/pull/986)
* {attr}`~netket.vqs.MCState.n_samples_per_rank` was returning wrong values and has now been fixed. [#987](https://github.com/netket/netket/pull/987)
* The `DenseSymm` layer now also accepts objects of type `HashableArray` as `symmetries` argument. [#989](https://github.com/netket/netket/pull/989)
* A bug where `VMC.info()` was erroring has been fixed. [#984](https://github.com/netket/netket/pull/984)

## NetKet 3.1 (20 October 2021)

[GitHub commits](https://github.com/netket/netket/compare/v3.0...v3.1).

### New features
* Added Conversion methods `to_qobj()` to operators and variational states, that produce QuTiP's qobjects.
* A function `nk.nn.activation.reim` has been added that transforms a nonlinearity to act seperately on the real and imaginary parts
* Nonlinearities `reim_selu` and `reim_relu` have been added
* Autoregressive Neural Networks (ARNN) now have a `machine_pow` field (defaults to 2) used to change the exponent used for the normalization of the wavefunction. [#940](https://github.com/netket/netket/pull/940).

### Breaking Changes
* The default initializer for `netket.models.GCNN` has been changed to from `jax.nn.selu` to `netket.nn.reim_selu` [#892](https://github.com/netket/netket/pull/892)
* `netket.nn.initializers` has been deprecated in favor of `jax.nn.initializers` [#935](https://github.com/netket/netket/pull/935).
* Subclasses of {class}`netket.models.AbstractARNN` must define the field `machine_pow` [#940](https://github.com/netket/netket/pull/940)
* `nk.hilbert.HilbertIndex` and `nk.operator.spin.DType` are now unexported (they where never intended to be visible).  [#904](https://github.com/netket/netket/pull/904)
* `AbstractOperator`s have been renamed `DiscreteOperator`s. `AbstractOperator`s still exist, but have almost no functionality and they are intended as the base class for more arbitrary (eg. continuous space) operators. If you have defined a custom operator inheriting from `AbstractOperator` you should change it to derive from `DiscreteOperator`. [#929](https://github.com/netket/netket/pull/929)


### Internal Changes
* `PermutationGroup.product_table` now consumes less memory and is more performant. This is helpfull when working with large symmetry groups. [#884](https://github.com/netket/netket/pull/884) [#891](https://github.com/netket/netket/pull/891)
* Added size check to `DiscreteOperator.get_conn` and throw helpful error messages if those do not match. [#927](https://github.com/netket/netket/pull/927)
* The internal `numba4jax` module has been factored out into a standalone library, named (how original) [`numba4jax`](http://github.com/PhilipVinc/numba4jax). This library was never intended to be used by external users, but if for any reason you were using it, you should switch to the external library. [#934](https://github.com/netket/netket/pull/934)
* `netket.jax` now includes several _batching_ utilities like `batched_vmap` and `batched_vjp`. Those can be used to build memory efficient batched code, but are considered internal, experimental and might change without warning. [#925](https://github.com/netket/netket/pull/925).


### Bug Fixes
* Autoregressive networks now work with `Qubit` hilbert spaces. [#937](https://github.com/netket/netket/pull/937)



## NetKet 3.0 (23 august 2021)

[GitHub commits](https://github.com/netket/netket/compare/v3.0b4...v3.0).

### New features


### Breaking Changes
* The default initializer for `netket.nn.Dense` layers now matches the same default as `flax.linen`, and it is `lecun_normal` instead of `normal(0.01)` [#869](https://github.com/netket/netket/pull/869)
* The default initializer for `netket.nn.DenseSymm` layers is now chosen in order to give variance 1 to every output channel, therefore defaulting to `lecun_normal` [#870](https://github.com/netket/netket/pull/870)

### Internal Changes


### Bug Fixes


## NetKet 3.0b4 (17 august 2021)

[GitHub commits](https://github.com/netket/netket/compare/v3.0b3...v3.0b4).

### New features
* DenseSymm now accepts a mode argument to specify whever the symmetries should be computed with a full dense matrix or FFT. The latter method is much faster for sufficiently large systems. Other kwargs have been added to satisfy the interface. The api changes are also reflected in RBMSymm and GCNN. [#792](https://github.com/netket/netket/pull/792)

### Breaking Changes
* The so-called legacy netket in `netket.legacy` has been removed. [#773](https://github.com/netket/netket/pull/773)

### Internal Changes
* The methods `expect` and `expect_and_grad` of `MCState` now use dispatch to select the relevant implementation of the algorithm. They can therefore be expanded and overridden without editing NetKet's source code. [#804](https://github.com/netket/netket/pull/804)
* `netket.utils.mpi_available` has been moved to `netket.utils.mpi.available` to have a more consistent api interface (all mpi-related properties in the same submodule). [#827](https://github.com/netket/netket/pull/827)
* `netket.logging.TBLog` has been renamed to `netket.logging.TensorBoardLog` for better readability. A deprecation warning is now issued if the older name is used [#827](https://github.com/netket/netket/pull/827)
* When `MCState` initializes a model by calling `model.init`, the call is now jitted. This should speed it up for non-trivial models but might break non-jit invariant models.  [#832](https://github.com/netket/netket/pull/832)
* `operator.get_conn_padded` now supports arbitrarily-dimensioned bitstrings as input and reshapes the output accordingly.  [#834](https://github.com/netket/netket/pull/834)
* NetKet's implementation of dataclasses now support `pytree_node=True/False` on cached properties. [#835](https://github.com/netket/netket/pull/835)
* Plum version has been bumped to 1.5.1 to avoid broken versions (1.4, 1.5). [#856](https://github.com/netket/netket/pull/856).
* Numba version 0.54 is now allowed [#857](https://github.com/netket/netket/pull/857).


### Bug Fixes
* Fix Progress bar bug. [#810](https://github.com/netket/netket/pull/810)
* Make the repr/printing of history objects nicer in the REPL. [#819](https://github.com/netket/netket/pull/819)
* The field `MCState.model` is now read-only, to prevent user errors. [#822](https://github.com/netket/netket/pull/822)
* The order of the operators in `PauliString` does no longer influences the estimate of the number of non-zero connected elements. [#836](https://github.com/netket/netket/pull/836)

## NetKet 3.0b3 (published on 9 july 2021)

[GitHub commits](https://github.com/netket/netket/compare/v3.0b2...v3.0b3).

### New features

* The {py:mod}`netket.utils.group` submodule provides utilities for geometrical and permutation groups. `Lattice` (and its specialisations like `Grid`) use these to automatically construct the space groups of lattices, as well as their character tables for generating wave functions with broken symmetry. [#724](https://github.com/netket/netket/pull/724)
* Autoregressive neural networks, sampler, and masked linear layers have been added to `models`, `sampler` and `nn` [#705](https://github.com/netket/netket/pull/705).


### Breaking Changes

* The `netket.graph.Grid` class has been removed. {ref}`netket.graph.Grid` will now return an instance of {class}`graph.Lattice` supporting the same API but with new functionalities related to spatial symmetries. The `color_edges` optional keyword argument has been removed without deprecation. [#724](https://github.com/netket/netket/pull/724)
* `MCState.n_discard` has been renamed `MCState.n_discard_per_chain` and the old binding has been deprecated [#739](https://github.com/netket/netket/pull/739).
* `nk.optimizer.qgt.QGTOnTheFly` option `centered=True` has been removed because we are now convinced the two options yielded equivalent results. `QGTOnTheFly` now always behaves as if `centered=False` [#706](https://github.com/netket/netket/pull/706).

### Internal Changes

* `networkX` has been replaced by `igraph`, yielding a considerable speedup for some graph-related operations [#729](https://github.com/netket/netket/pull/729).
* `netket.hilbert.random` module now uses `plum-dispatch` (through `netket.utils.dispatch`) to select the correct implementation of `random_state` and `flip_state`. This makes it easy to define new hilbert states and extend their functionality easily.  [#734](https://github.com/netket/netket/pull/734).
* The AbstractHilbert interface is now much smaller in order to also support continuous Hilbert spaces. Any functionality specific to discrete hilbert spaces (what was previously supported) has been moved to a new abstract type `netket.hilbert.DiscreteHilbert`. Any Hilbert space previously subclassing {ref}`netket.hilbert.AbstractHilbert` should be modified to subclass {ref}`netket.hilbert.DiscreteHilbert` [#800](https://github.com/netket/netket/pull/800).

### Bug Fixes

* `nn.to_array` and `MCState.to_array`, if `normalize=False`, do not subtract the logarithm of the maximum value from the state  [#705](https://github.com/netket/netket/pull/705).
* Autoregressive networks now work with Fock space and give correct errors if the hilbert space is not supported  [#806](https://github.com/netket/netket/pull/806).
* Autoregressive networks are now much (x10-x100) faster  [#705](https://github.com/netket/netket/pull/705).
* Do not throw errors when calling `operator.get_conn_flattened(states)` with a jax array  [#764](https://github.com/netket/netket/pull/764).
* Fix bug with the driver progress bar when `step_size != 1`  [#747](https://github.com/netket/netket/pull/747).


## NetKet 3.0b2 (published on 31 May 2021)

[GitHub commits](https://github.com/netket/netket/compare/v3.0b1...v3.0b2).

### New features

* Group Equivariant Neural Networks have been added to `models` [#620](https://github.com/netket/netket/pull/620)
* Permutation invariant RBM and Permutation invariant dense layer have been added to `models`
  and `nn.linear` [#573](https://github.com/netket/netket/pull/573)
* Add the property `acceptance` to `MetropolisSampler`'s `SamplerState`, computing the
  MPI-enabled acceptance ratio. [#592](https://github.com/netket/netket/pull/592).
* Add `StateLog`, a new logger that stores the parameters of the model during the
  optimization in a folder or in a tar file. [#645](https://github.com/netket/netket/pull/645)
* A warning is now issued if NetKet detects to be running under `mpirun` but MPI dependencies
  are not installed [#631](https://github.com/netket/netket/pull/631)
* `operator.LocalOperator`s now do not return a zero matrix element on the diagonal if the whole
  diagonal is zero. [#623](https://github.com/netket/netket/pull/623).
* `logger.JSONLog` now automatically flushes at every iteration if it does not consume significant
  CPU cycles. [#599](https://github.com/netket/netket/pull/599)
* The interface of Stochastic Reconfiguration has been overhauled and made more modular. You can now
  specify the solver you wish to use, NetKet provides some dense solvers out of the box, and there are
  3 different ways to compute the Quantum Geometric Tensor. Read the documentation to learn more about
  it. [#674](https://github.com/netket/netket/pull/674)
* Unless you specify the QGT implementation you wish to use with SR, we use an automatic heuristic based
  on your model and the solver to pick one.
  This might affect SR performance. [#674](https://github.com/netket/netket/pull/674)


### Breaking Changes

* For all samplers, `n_chains` now sets the _total_ number of chains across all MPI ranks. This is a breaking change
  compared to the old API, where `n_chains` would set the number of chains on a single MPI rank. It is still possible to
  set the number of chains per MPI rank by specifying `n_chains_per_rank` instead of `n_chains`. This change, while breaking
  allows us to be consistent with the interface of {class}`variational.MCState`, where `n_samples` is the total number of samples
  across MPI nodes.
* `MetropolisSampler.reset_chain` has been renamed to `MetropolisSampler.reset_chains`.
  Likewise in the constructor of all samplers.
* Briefly during development releases `MetropolisSamplerState.acceptance_ratio` returned
  the percentage (not ratio) of acceptance. `acceptance_ratio` is now deprecated in
  favour of the correct `acceptance`.
* `models.Jastrow` now internally symmetrizes the matrix before computing its value [#644](https://github.com/netket/netket/pull/644)
* `MCState.evaluate` has been renamed to `MCState.log_value` [#632](https://github.com/netket/netket/pull/632)
* `nk.optimizer.SR` no longer accepts keyword argument relative to the sparse solver. Those should be passed
  inside the closure or `functools.partial` passed as `solver` argument.
* `nk.optimizer.sr.SRLazyCG` and `nk.optimizer.sr.SRLazyGMRES` have been deprecated and will soon be removed.
* Parts of the `Lattice` API have been overhauled, with deprecations of several methods in favor of a consistent usage of `Lattice.position` for real-space location of sites and `Lattice.basis_coords` for location of sites in terms of basis vectors. `Lattice.sites` has been added, which provides a sequence of `LatticeSite` objects combining all site properties. Furthermore, `Lattice` now provides lookup of sites from their position via `id_from_position` using a hashing scheme that works across periodic boundaries. [#703](https://github.com/netket/netket/pull/703) [#715](https://github.com/netket/netket/pull/715)
* `nk.variational` has been renamed to `nk.vqs` and will be removed in a future release.

### Bug Fixes

* Fix `operator.BoseHubbard` usage under jax Hamiltonian Sampling [#662](https://github.com/netket/netket/pull/662)
* Fix `SROnTheFly` for `R->C` models with non homogeneous parameters [#661](https://github.com/netket/netket/pull/661)
* Fix MPI Compilation deadlock when computing expectation values [#655](https://github.com/netket/netket/pull/655)
* Fix bug preventing the creation of a `hilbert.Spin` Hilbert space with odd sites and even `S`. [#641](https://github.com/netket/netket/pull/641)
* Fix bug [#635](https://github.com/netket/netket/pull/635) preventing the usage of `NumpyMetropolisSampler` with `MCState.expect` [#635](https://github.com/netket/netket/pull/635)
* Fix bug [#635](https://github.com/netket/netket/pull/635) where the {class}`graph.Lattice` was not correctly computing neighbours because of floating point issues. [#633](https://github.com/netket/netket/pull/633)
* Fix bug the Y Pauli matrix, which was stored as its conjugate. [#618](https://github.com/netket/netket/pull/618) [#617](https://github.com/netket/netket/pull/617) [#615](https://github.com/netket/netket/pull/615)


## NetKet 3.0b1 (published beta release)

[GitHub commits](https://github.com/netket/netket/compare/v2.1.1...v3.0b1).

### API Changes

* Hilbert space constructors do not store the lattice graph anymore. As a consequence, the constructor does not accept the graph anymore.

* Special Hamiltonians defined on a lattice, such as {class}`operator.BoseHubbard`, {class}`operator.Ising` and {class}`operator.Heisenberg`, now require the graph to be passed explicitly through a `graph` keyword argument.

* {class}`operator.LocalOperator` now default to real-valued matrix elements, except if you construct them with a complex-valued matrix. This is also valid for operators such as :func:`operator.spin.sigmax` and similars.

* When performing algebraic operations {code}`*, -, +` on pairs of {class}`operator.LocalOperator`, the dtype of the result iscomputed using standard numpy promotion logic.

  * Doing an operation in-place {code}`+=, -=, *=` on a real-valued operator will now fail if the other is complex. While this might seem annoying, it's useful to ensure that smaller types such as `float32` or `complex64` are preserved if the user desires to do so.

* {class}`AbstractMachine` has been removed. It's functionality is now split among the model itself, which is defined by the user and {class}`variational.MCState` for pure states or {class}`variational.MCMixedState` for mixed states.

  * The model, in general is composed by two functions, or an object with two functions: an `init(rng, sample_val)` function, accepting a {func}`jax.random.PRNGKey` object and an input, returning the parameters and the state of the model for that particular sample shape, and a {code}`apply(params, samples, **kwargs)` function, evaluating the model for the given parameters and inputs.

  * Some models (previously machines) such as the RBM (Restricted Boltzmann Machine) Machine, NDM (Neural Density Matrix) or MPS (Matrix Product State ansatz) are available in [`Pre-built models`](netket_models_api).

  * Machines, now called models, should be written using [Flax](https://flax.readthedocs.io/en/latest) or another jax framework.

  * Serialization and deserialization functionality has now been moved to {class}`netket.variational.MCState`, which support the standard Flax interface through MsgPack. See [Flax docs](https://flax.readthedocs.io/en/latest/flax.serialization.html) for more information

  * {code}`AbstractMachine.init_random_parameters` functionality has now been absorbed into {meth}`netket.vqs.VariationalState.init_parameters`, which however has a different syntax.

* {ref}`Samplers <Sampler>` now require the Hilbert space upon which they sample to be passed in to the constructor.
Also note that several keyword arguments of the samplers have changed, and new one are available.

* It's now possible to change {ref}`Samplers <Sampler>` dtype, which controls the type of the output. By default they use double-precision samples (`np.float64`). Be wary of type promotion issues with your models.

* {ref}`Samplers <Sampler>` no longer take a machine as an argument.

* {ref}`Samplers <Sampler>` are now immutable (frozen) `dataclasses` (defined through `flax.struct.dataclass`) that only hold the sampling parameters. As a consequence it is no longer possible to change their settings such as `n_chains` or `n_sweeps` without creating a new sampler. If you wish to update only one parameter, it is possible to construct the new sampler with the updated value by using the `sampler.replace(parameter=new_value)` function.

* {ref}`Samplers <Sampler>` are no longer stateful objects. Instead, they can construct an immutable state object `netket.sampler.init_state`, which can be passed to sampling functions such as `netket.sampler.sample`, which now return also the updated state. However, unless you have particular use-cases we advise you use the variational state `MCState` instead.

* The {ref}`netket.optimizer` module has been overhauled, and now only re-exports flax optim module. We advise not to use netket's optimizer but instead to use [optax](https://github.com/deepmind/optax>) .

* The {ref}`netket.optimizer.SR` object now is only a set of options used to compute the SR matrix. The SR matrix, now called `quantum_geometric_tensor` can be obtained by calling {meth}`variational.MCState.quantum_geometric_tensor`. Depending on the settings, this can be a lazy object.

* `netket.Vmc` has been renamed to {class}`netket.VMC`

* {class}`netket.models.RBM` replaces the old {code}`RBM` machine, but has real parameters by default.

* As we rely on Jax, using {code}`dtype=float` or {code}`dtype=complex`, which are weak types, will sometimes lead to loss of precision because they might be converted to `float32`. Use {code}`np.float64` or {code}`np.complex128` instead if you want double precision when defining your models.<|MERGE_RESOLUTION|>--- conflicted
+++ resolved
@@ -21,15 +21,12 @@
 * Added the operator computing the Rényi2 entanglement entropy on Hilbert spaces with discrete dofs [#1591](https://github.com/netket/netket/pull/1591).
 * Added new shortcuts to build the identity operator as {func}`netket.operator.spin.identity` and {func}`netket.operator.boson.identity` [#1601](https://github.com/netket/netket/pull/1601).
 * Added new {class}`netket.hilbert.Particle` constructor that only takes as input the number of dimensions of the system [#1577](https://github.com/netket/netket/pull/1577).
-<<<<<<< HEAD
 * Added new {class}`netket.models.MeanFieldSlater2nd` model implementing a Slater ansatz [#1622](https://github.com/netket/netket/pull/1622).
 * Added new {func}`netket.jax.logdet_cmplx` function to compute the complex log-determinant of a batch of matrices [#1622](https://github.com/netket/netket/pull/1622).
-=======
 * Added new {class}`netket.experimental.driver.VMC_SRt` driver, which leads in identical parameter updates as the standard Stochastic Reconfiguration with diagonal shift regularization. Therefore, it is essentially equivalent to using the standard {class}`nk.driver.VMC` with the {class}`nk.optimizer.SR` preconditioner. The advantage of this method is that it requires the inversion of a matrix with side number of samples instead of number of parameters, making this formulation particularly useful in typical deep learning scenarios [#1623](https://github.com/netket/netket/pull/1623).
 
 ### Breaking Changes
 * The {class}`netket.nn.blocks.SymmExpSum` layer is now normalised by the number of elements in the symmetry group in order to maintain a reasonable normalisation [#1624](https://github.com/netket/netket/pull/1624).
->>>>>>> e2e918fb
 
 ### Bug Fixes
 
