
```{currentmodule} netket
```

# Change Log

## NetKet 3.0b3 (unreleased)

[GitHub commits](https://github.com/netket/netket/compare/v3.0b2...master).

### New features

* The {ref}`utils.group` submodule provides utilities for geometrical and permutation groups. `Lattice` (and its specialisations like `Grid`) use these to automatically construct the space groups of lattices, as well as their character tables for generating wave functions with broken symmetry. [#724](https://github.com/netket/netket/pull/724)
* Autoregressive neural networks, sampler, and masked linear layers have been added to `models`, `sampler` and `nn` [#705](https://github.com/netket/netket/pull/705).


### Breaking Changes

<<<<<<< HEAD
* The `graph.Grid` class has been removed. {ref}`graph.Grid` will now return an instance of {ref}`graph.Lattice` supporting the same API but with new functionalities related to spatial symmetries. The `color_edges` optional keyword argument has been removed without deprecation. [#724](https://github.com/netket/netket/pull/724)
=======
* `MCState.n_discard` has been renamed `MCState.n_discard_per_chain` and the old binding has been deprecated [#739](https://github.com/netket/netket/pull/739).
>>>>>>> 3f8afa93


### Bug Fixes

* `nn.to_array` and `MCState.to_array`, if `normalize=False`, do not subtract the logarithm of the maximum value from the state  [#705](https://github.com/netket/netket/pull/705).


## NetKet 3.0b2 (published on 31 May 2021)

[GitHub commits](https://github.com/netket/netket/compare/v3.0b1...v3.0b2).

### New features

* Group Equivariant Neural Networks have been added to `models` [#620](https://github.com/netket/netket/pull/620)
* Permutation invariant RBM and Permutation invariant dense layer have been added to `models`
  and `nn.linear` [#573](https://github.com/netket/netket/pull/573)
* Add the property `acceptance` to `MetropolisSampler`'s `SamplerState`, computing the
  MPI-enabled acceptance ratio. [#592](https://github.com/netket/netket/pull/592).
* Add `StateLog`, a new logger that stores the parameters of the model during the
  optimization in a folder or in a tar file. [#645](https://github.com/netket/netket/pull/645)
* A warning is now issued if NetKet detects to be running under `mpirun` but MPI dependencies
  are not installed [#631](https://github.com/netket/netket/pull/631)
* `operator.LocalOperator`s now do not return a zero matrix element on the diagonal if the whole
  diagonal is zero. [#623](https://github.com/netket/netket/pull/623).
* `logger.JSONLog` now automatically flushes at every iteration if it does not consume significant
  CPU cycles. [#599](https://github.com/netket/netket/pull/599)
* The interface of Stochastic Reconfiguration has been overhauled and made more modular. You can now
  specify the solver you wish to use, NetKet provides some dense solvers out of the box, and there are
  3 different ways to compute the Quantum Geometric Tensor. Read the documentation to learn more about
  it. [#674](https://github.com/netket/netket/pull/674)
* Unless you specify the QGT implementation you wish to use with SR, we use an automatic heuristic based
  on your model and the solver to pick one.
  This might affect SR performance. [#674](https://github.com/netket/netket/pull/674)


### Breaking Changes

* For all samplers, `n_chains` now sets the _total_ number of chains across all MPI ranks. This is a breaking change
  compared to the old API, where `n_chains` would set the number of chains on a single MPI rank. It is still possible to
  set the number of chains per MPI rank by specifying `n_chains_per_rank` instead of `n_chains`. This change, while breaking
  allows us to be consistent with the interface of {ref}`variational.MCState`, where `n_samples` is the total number of samples
  across MPI nodes.
* `MetropolisSampler.reset_chain` has been renamed to `MetropolisSampler.reset_chains`.
  Likewise in the constructor of all samplers.
* Briefly during development releases `MetropolisSamplerState.acceptance_ratio` returned
  the percentage (not ratio) of acceptance. `acceptance_ratio` is now deprecated in
  favour of the correct `acceptance`.
* `models.Jastrow` now internally symmetrizes the matrix before computing its value [#644](https://github.com/netket/netket/pull/644)
* `MCState.evaluate` has been renamed to `MCState.log_value` [#632](https://github.com/netket/netket/pull/632)
* `nk.optimizer.SR` no longer accepts keyword argument relative to the sparse solver. Those should be passed
  inside the closure or `functools.partial` passed as `solver` argument.
* `nk.optimizer.sr.SRLazyCG` and `nk.optimizer.sr.SRLazyGMRES` have been deprecated and will soon be removed.
* Parts of the `Lattice` API have been overhauled, with deprecations of several methods in favor of a consistent usage of `Lattice.position` for real-space location of sites and `Lattice.basis_coords` for location of sites in terms of basis vectors. `Lattice.sites` has been added, which provides a sequence of `LatticeSite` objects combining all site properties. Furthermore, `Lattice` now provides lookup of sites from their position via `id_from_position` using a hashing scheme that works across periodic boundaries. [#703](https://github.com/netket/netket/pull/703) [#715](https://github.com/netket/netket/pull/715)
* `nk.variational` has been renamed to `nk.vqs` and will be removed in a future release.

### Bug Fixes

* Fix `operator.BoseHubbard` usage under jax Hamiltonian Sampling [#662](https://github.com/netket/netket/pull/662)
* Fix `SROnTheFly` for `R->C` models with non homogeneous parameters [#661](https://github.com/netket/netket/pull/661)
* Fix MPI Compilation deadlock when computing expectation values [#655](https://github.com/netket/netket/pull/655)
* Fix bug preventing the creation of a `hilbert.Spin` Hilbert space with odd sites and even `S`. [#641](https://github.com/netket/netket/pull/641)
* Fix bug [#635](https://github.com/netket/netket/pull/635) preventing the usage of `NumpyMetropolisSampler` with `MCState.expect` [#635](https://github.com/netket/netket/pull/635)
* Fix bug [#635](https://github.com/netket/netket/pull/635) where the `graph.Lattice` was not correctly computing neighbours because of floating point issues. [#633](https://github.com/netket/netket/pull/633)
* Fix bug the Y Pauli matrix, which was stored as its conjugate. [#618](https://github.com/netket/netket/pull/618) [#617](https://github.com/netket/netket/pull/617) [#615](https://github.com/netket/netket/pull/615)


## NetKet 3.0b1 (published beta release)

[GitHub commits](https://github.com/netket/netket/compare/v2.1.1...v3.0b1).

### API Changes

* Hilbert space constructors do not store the lattice graph anymore. As a consequence, the constructor does not accept the graph anymore.

* Special Hamiltonians defined on a lattice, such as {class}`operator.BoseHubbard`, {class}`operator.Ising` and {class}`operator.Heisenberg`, now require the graph to be passed explicitly through a `graph` keyword argument.

* {class}`operator.LocalOperator` now default to real-valued matrix elements, except if you construct them with a complex-valued matrix. This is also valid for operators such as :func:`operator.spin.sigmax` and similars.

* When performing algebraic operations {code}`*, -, +` on pairs of {class}`operator.LocalOperator`, the dtype of the result iscomputed using standard numpy promotion logic.

  * Doing an operation in-place {code}`+=, -=, *=` on a real-valued operator will now fail if the other is complex. While this might seem annoying, it's useful to ensure that smaller types such as `float32` or `complex64` are preserved if the user desires to do so.

* {class}`AbstractMachine` has been removed. It's functionality is now split among the model itself, which is defined by the user and {class}`variational.MCState` for pure states or {class}`variational.MCMixedState` for mixed states.

  * The model, in general is composed by two functions, or an object with two functions: an `init(rng, sample_val)` function, accepting a {ref}`jax.random.PRNGKey` object and an input, returning the parameters and the state of the model for that particular sample shape, and a {code}`apply(params, samples, **kwargs)` function, evaluating the model for the given parameters and inputs.

  * Some models (previously machines) such as the RBM (Restricted Boltzmann Machine) Machine, NDM (Neural Density Matrix) or MPS (Matrix Product State ansatz) are available in {ref}`Pre-built models`.

  * Machines, now called models, should be written using [Flax](https://flax.readthedocs.io/en/latest) or another jax framework.

  * Serialization and deserialization functionality has now been moved to {ref}`variational.MCState`, which support the standard Flax interface through MsgPack. See [Flax docs](https://flax.readthedocs.io/en/latest/flax.serialization.html) for more information

  * {code}`AbstractMachine.init_random_parameters` functionality has now been absorbed into {meth}`netket.vqs.VariationalState.init_parameters`, which however has a different syntax.

* {ref}`Samplers <Sampler>` now require the Hilbert space upon which they sample to be passed in to the constructor.
Also note that several keyword arguments of the samplers have changed, and new one are available.

* It's now possible to change {ref}`Samplers <Sampler>` dtype, which controls the type of the output. By default they use double-precision samples (`np.float64`). Be wary of type promotion issues with your models.

* {ref}`Samplers <Sampler>` no longer take a machine as an argument.

* {ref}`Samplers <Sampler>` are now immutable (frozen) `dataclasses` (defined through `flax.struct.dataclass`) that only hold the sampling parameters. As a consequence it is no longer possible to change their settings such as `n_chains` or `n_sweeps` without creating a new sampler. If you wish to update only one parameter, it is possible to construct the new sampler with the updated value by using the `sampler.replace(parameter=new_value)` function.

* {ref}`Samplers <Sampler>` are no longer stateful objects. Instead, they can construct an immutable state object {ref}`sampler.init_state`, which can be passed to sampling functions such as {ref}`sampler.sample`, which now return also the updated state. However, unless you have particular use-cases we advise you use the variational state {ref}`MCState` instead.

* The {ref}`Optimizer` module has been overhauled, and now only re-exports flax optim module. We advise not to use netket's optimizer but instead to use [optax](https://github.com/deepmind/optax>) .

* The {ref}`SR` object now is only a set of options used to compute the SR matrix. The SR matrix, now called `quantum_geometric_tensor` can be obtained by calling {meth}`variational.MCState.quantum_geometric_tensor`. Depending on the settings, this can be a lazy object.

* {ref}`netket.Vmc` has been renamed to {ref}`netkt.VMC`

* {ref}`netket.models.RBM` replaces the old {code}`RBM` machine, but has real parameters by default.

* As we rely on Jax, using {code}`dtype=float` or {code}`dtype=complex`, which are weak types, will sometimes lead to loss of precision because they might be converted to `float32`. Use {code}`np.float64` or {code}`np.complex128` instead if you want double precision when defining your models.<|MERGE_RESOLUTION|>--- conflicted
+++ resolved
@@ -16,11 +16,8 @@
 
 ### Breaking Changes
 
-<<<<<<< HEAD
 * The `graph.Grid` class has been removed. {ref}`graph.Grid` will now return an instance of {ref}`graph.Lattice` supporting the same API but with new functionalities related to spatial symmetries. The `color_edges` optional keyword argument has been removed without deprecation. [#724](https://github.com/netket/netket/pull/724)
-=======
 * `MCState.n_discard` has been renamed `MCState.n_discard_per_chain` and the old binding has been deprecated [#739](https://github.com/netket/netket/pull/739).
->>>>>>> 3f8afa93
 
 
 ### Bug Fixes
